import os
import re
import io
import base64
import tempfile
import zipfile
import shutil
import subprocess
import threading
import xml.etree.ElementTree as ET
from decimal import Decimal
from lxml import etree as LET
from jinja2 import Environment, DebugUndefined
from typing import Dict, Tuple, List, Optional

import requests
from requests.adapters import HTTPAdapter

from fastapi import FastAPI, UploadFile, File, Form, Header
from fastapi.responses import JSONResponse

DEFAULT_AUTH_API_BASE_URL = "https://auth-677366504119.asia-northeast1.run.app"

_AUTH_SESSION_LOCAL = threading.local()


def _get_auth_session() -> requests.Session:
    session = getattr(_AUTH_SESSION_LOCAL, "session", None)
    if session is None:
        session = requests.Session()
        adapter = HTTPAdapter(pool_connections=8, pool_maxsize=8)
        session.mount("https://", adapter)
        session.mount("http://", adapter)
        _AUTH_SESSION_LOCAL.session = session
    return session

app = FastAPI(title="Doc/Excel → PDF & JPEG API (stable)")

# ------------ light helpers ------------
def file_ext_lower(name: str) -> str:
    return os.path.splitext(name)[1].lower()

def data_uri(mime: str, data: bytes) -> str:
    import base64 as _b64
    b64 = _b64.b64encode(data).decode("ascii")
    return f"data:{mime};base64,{b64}"

def run(cmd: List[str], cwd: Optional[str] = None):
    proc = subprocess.run(cmd, cwd=cwd, stdout=subprocess.PIPE, stderr=subprocess.PIPE)
    if proc.returncode != 0:
        raise RuntimeError(
            f"Command failed: {' '.join(cmd)}\n"
            f"STDOUT:\n{proc.stdout.decode('utf-8', 'ignore')}\n"
            f"STDERR:\n{proc.stderr.decode('utf-8', 'ignore')}"
        )
    return proc

def ok(d): return JSONResponse(status_code=200, content=d)
def err(m, status=400): return JSONResponse(status_code=status, content={"error": str(m)})


def _auth_api_timeout() -> float:
    try:
        return float(os.environ.get("AUTH_API_TIMEOUT", "5"))
    except ValueError:
        return 5.0


def validate_auth_id(auth_id: str) -> bool:
    base_url = (os.environ.get("AUTH_API_BASE_URL") or DEFAULT_AUTH_API_BASE_URL or "").rstrip("/")
    if not base_url:
        raise RuntimeError("AUTH_API_BASE_URL is not configured")
    if not auth_id:
        return False

    url = f"{base_url}/auth-ids/verify"
    payload = {"auth_id": auth_id}
    session = _get_auth_session()
    try:
        resp = session.post(url, json=payload, timeout=_auth_api_timeout())
    except requests.RequestException as exc:
        raise RuntimeError(f"auth_id validation request failed: {exc}")

    if resp.status_code in {401, 404}:
        return False
    if resp.status_code >= 400:
        raise RuntimeError(f"auth_id validation failed with status {resp.status_code}")

    try:
        data = resp.json()
    except ValueError as exc:
        raise RuntimeError("auth_id validation returned invalid JSON") from exc

    return bool(data.get("is_valid"))

# ------------ tag & number parsing ------------
VAR_NAME = r"[A-Za-z_][A-Za-z0-9_]*"
IMG_KEY_PATTERN = re.compile(rf"^\{{\[(?P<var>{VAR_NAME})\](?::(?P<size>[^}}]+))?\}}$")
TXT_KEY_PATTERN = re.compile(rf"^\{{(?P<var>{VAR_NAME})\}}$")
IMG_TAG_PATTERN = re.compile(rf"\{{\[(?P<var>{VAR_NAME})\](?::(?P<size>[^}}]+))?\}}")
WORD_INLINE_PATTERN = re.compile(
    rf"(?<!\{{)\{{\s*(?:\[\s*(?P<img>{VAR_NAME})\s*\](?::(?P<size>[^}}]+))?|(?P<txt>{VAR_NAME}))\s*\}}(?!\}})"
)
MM_RE      = re.compile(r'^\s*(\d+(?:\.\d+)?)\s*mm\s*$', re.IGNORECASE)
NUM_PLAIN  = re.compile(r'^\s*-?\d+(?:\.\d+)?\s*$')
NUM_COMMA  = re.compile(r'^\s*-?\d{1,3}(?:,\d{3})+(?:\.\d+)?\s*$')
NUM_PCT    = re.compile(r'^\s*-?\d+(?:\.\d+)?\s*%\s*$')

def parse_size_mm(s: Optional[str]) -> Optional[float]:
    if not s: return None
    m = MM_RE.match(s.strip()); return float(m.group(1)) if m else None

def parse_image_tag(text: Optional[str]) -> Tuple[Optional[str], Optional[float]]:
    if not text: return None, None
    m = IMG_TAG_PATTERN.fullmatch(text.strip())
    if not m: return None, None
    return m.group("var"), parse_size_mm(m.group("size") or "")

def parse_numberlike(s: str) -> Tuple[Optional[float], Optional[str]]:
    if s is None: return None, None
    st = s.strip()
    if NUM_PCT.match(st):
        num = st.replace("%", "").strip()
        try:
            v = float(num.replace(",", "")) / 100.0
            fmt = "0.00%" if "." in num else "0%"
            return v, fmt
        except: return None, None
    if NUM_COMMA.match(st) or NUM_PLAIN.match(st):
        try:
            c = st.replace(",", "") if "," in st else st
            return (float(c), None) if "." in c else (int(c), None)
        except: return None, None
    return None, None

def _format_formula_value(value) -> Optional[str]:
    if value is None:
        return None
    if isinstance(value, Decimal):
        if value == value.to_integral():
            value = int(value)
        else:
            value = float(value)
    if isinstance(value, bool):
        return "1" if value else "0"
    if isinstance(value, (int, float)):
        return str(value)
    return str(value)

def _with_newlines(v: str) -> str:
    return (v or "").replace("<br>", "\n")

def parse_mapping_text(raw: str) -> Tuple[Dict[str, str], Dict[str, Dict]]:
    """
    {a}:X,{b}:Y でも 改行でもOK。URL内カンマ保護。
    {[img]:50mm}:URL / {[img]}:URL
    """
    text_map: Dict[str, str] = {}
    image_map: Dict[str, Dict] = {}
    if not raw: return text_map, image_map

    SAFE = "\u241B"  # protect ://
    protected = [line.replace("://", SAFE) for line in raw.splitlines()]
    joined = "\n".join(protected)

    items: List[str] = []
    for line in joined.splitlines():
        if not line.strip(): continue
        for seg in line.split(","):
            seg = seg.strip()
            if seg: items.append(seg.replace(SAFE, "://"))

    for seg in items:
        if "}" not in seg:
            continue
        close = seg.find("}")
        key = seg[:close+1].strip()
        value = seg[close+1:].lstrip(":").strip()
        if not key:
            continue

        m_img = IMG_KEY_PATTERN.match(key)
        if m_img:
            v = m_img.group("var"); mm = parse_size_mm(m_img.group("size") or "")
            image_map[v] = {"url": value, "mm": mm}; continue

        m_txt = TXT_KEY_PATTERN.match(key)
        if m_txt:
            v = m_txt.group("var"); text_map[v] = _with_newlines(value); continue

    return text_map, image_map

def _apply_text_tokens(text: Optional[str], text_map: Dict[str, str]) -> Optional[str]:
    if text is None or not text_map:
        return text
    result = text
    for key, value in text_map.items():
        result = result.replace(f"{{{key}}}", value)
    return result

def mm_to_pixels(mm: float, dpi: int = 96) -> int:
    return int(round(mm / 25.4 * dpi))

def parse_pages_arg(pages: str, total_pages: int) -> List[int]:
    pages = (pages or "1").strip()
    out: List[int] = []
    for part in pages.split(","):
        part = part.strip()
        if not part: continue
        if "-" in part:
            a, b = part.split("-", 1)
            try:
                s = max(1, int(a)); e = min(total_pages, int(b))
                if s <= e: out.extend(range(s, e+1))
            except: pass
        else:
            try:
                p = int(part)
                if 1 <= p <= total_pages: out.append(p)
            except: pass
    return sorted(list(dict.fromkeys(out))) or [1]

# ------------ Word (.docx) ------------
WORD_XML_TARGETS = ("word/document.xml","word/footnotes.xml","word/endnotes.xml","word/comments.xml")
W_NS = "http://schemas.openxmlformats.org/wordprocessingml/2006/main"
S_NS = "http://schemas.openxmlformats.org/spreadsheetml/2006/main"
R_NS = "http://schemas.openxmlformats.org/officeDocument/2006/relationships"
REL_NS = "http://schemas.openxmlformats.org/package/2006/relationships"
WP_NS = "http://schemas.openxmlformats.org/drawingml/2006/wordprocessingDrawing"
A_NS = "http://schemas.openxmlformats.org/drawingml/2006/main"
PIC_NS = "http://schemas.openxmlformats.org/drawingml/2006/picture"
XML_NS = "http://www.w3.org/XML/1998/namespace"
XMLNS_NS = "http://www.w3.org/2000/xmlns/"
EMU_PER_INCH = 914400
XDR_NS = "http://schemas.openxmlformats.org/drawingml/2006/spreadsheetDrawing"
EMU_PER_PIXEL = 9525
CELL_REF_RE = re.compile(r"^([A-Za-z]+)(\d+)$")

def _word_set_text(node: LET._Element, text: str):
    run = node.getparent()
    if run is None or run.tag != f"{{{W_NS}}}r":
        node.text = text
        return

    children = list(run)
    try:
        idx = children.index(node)
    except ValueError:
        idx = -1

    # remove text/break nodes after the current text node so we can rebuild
    if idx >= 0:
        for child in children[idx + 1:]:
            if child.tag in {f"{{{W_NS}}}t", f"{{{W_NS}}}br"}:
                run.remove(child)

    parts = text.split("\n")
    first = parts[0] if parts else ""
    node.text = first
    if first.strip() != first or "\n" in first or first == "":
        node.set(f"{{{XML_NS}}}space", "preserve")
    else:
        node.attrib.pop(f"{{{XML_NS}}}space", None)

    for part in parts[1:]:
        br = LET.Element(f"{{{W_NS}}}br")
        run.append(br)
        t = LET.Element(f"{{{W_NS}}}t")
        t.set(f"{{{XML_NS}}}space", "preserve")
        t.text = part
        run.append(t)

def _word_snapshot(root) -> Tuple[List[Tuple[LET._Element, int, int]], str]:
    nodes: List[Tuple[LET._Element, int, int]] = []
    cursor = 0
    parts: List[str] = []
    for t in root.iter(f"{{{W_NS}}}t"):
        text = t.text or ""
        start = cursor
        cursor += len(text)
        nodes.append((t, start, cursor))
        parts.append(text)
    return nodes, "".join(parts)

def _word_splice_text(nodes: List[Tuple[LET._Element, int, int]], start: int, end: int, replacement: str, preserve: bool = False):
    inserted = False
    for node, node_start, node_end in nodes:
        if node_end <= start or node_start >= end:
            continue
        text = node.text or ""
        local_start = max(0, start - node_start)
        local_end = min(len(text), end - node_start)
        before = text[:local_start]
        after = text[local_end:]
        new_value = before + replacement + after
        if not inserted:
            if preserve:
                _word_set_text(node, new_value)
            else:
                node.text = new_value
            inserted = True
        else:
            remainder = before + after
            if preserve:
                _word_set_text(node, remainder)
            else:
                node.text = remainder

def _word_convert_placeholders(root, size_hints: Dict[str, Optional[float]]):
    while True:
        nodes, full_text = _word_snapshot(root)
        if not nodes:
            break
        match = WORD_INLINE_PATTERN.search(full_text)
        if not match:
            break
        var = match.group("img") or match.group("txt")
        if not var:
            break
        if match.group("img"):
            size = parse_size_mm(match.group("size") or "")
            if size is not None:
                size_hints.setdefault(var, size)
        _word_splice_text(nodes, match.start(), match.end(), f"{{{{ {var} }}}}")

WORD_JINJA_PATTERN = re.compile(r"\{\{\s*(?P<var>%s)\s*\}\}" % VAR_NAME)

def _word_apply_text_map(root, text_map: Dict[str, str]):
    if not text_map:
        return
    while True:
        nodes, full_text = _word_snapshot(root)
        if not nodes:
            break
        target = None
        for m in WORD_JINJA_PATTERN.finditer(full_text):
            var = m.group("var")
            if var in text_map:
                target = (m.start(), m.end(), text_map[var])
                break
        if not target:
            break
        start, end, replacement = target
        _word_splice_text(nodes, start, end, replacement, preserve=True)

def _word_part_rels_path(xml_path: str) -> str:
    base = os.path.basename(xml_path)
    rels_dir = os.path.join(os.path.dirname(xml_path), "_rels")
    os.makedirs(rels_dir, exist_ok=True)
    return os.path.join(rels_dir, base + ".rels")

def _word_load_rels_tree(path: str) -> LET._ElementTree:
    if os.path.exists(path):
        return LET.parse(path)
    root = LET.Element(f"{{{REL_NS}}}Relationships")
    return LET.ElementTree(root)

def _word_max_docpr_id(root) -> int:
    max_id = 0
    for el in root.iter(f"{{{WP_NS}}}docPr"):
        try:
            max_id = max(max_id, int(el.get("id", "0")))
        except Exception:
            continue
    return max_id

def _word_next_docpr(counter: List[int]) -> int:
    counter[0] += 1
    return counter[0]

def _word_add_image_relationship(rels_root: LET._Element, target: str) -> Tuple[str, LET._Element]:
    rid_max = 0
    for rel in rels_root.findall(f"{{{REL_NS}}}Relationship"):
        rid = rel.get("Id", "")
        if rid.startswith("rId") and rid[3:].isdigit():
            rid_max = max(rid_max, int(rid[3:]))
    new_id = f"rId{rid_max + 1}"
    rel = LET.SubElement(rels_root, f"{{{REL_NS}}}Relationship")
    rel.set("Id", new_id)
    rel.set("Type", f"{R_NS}/image")
    rel.set("Target", target)
    return new_id, rel

def _word_make_inline_drawing(rid: str, docpr_id: int, cx: int, cy: int) -> LET._Element:
    drawing = LET.Element(f"{{{W_NS}}}drawing")
    inline = LET.SubElement(drawing, f"{{{WP_NS}}}inline")
    for key in ("distT", "distB", "distL", "distR"):
        inline.set(key, "0")
    extent = LET.SubElement(inline, f"{{{WP_NS}}}extent")
    extent.set("cx", str(max(cx, 1)))
    extent.set("cy", str(max(cy, 1)))
    effect = LET.SubElement(inline, f"{{{WP_NS}}}effectExtent")
    for key in ("l", "t", "r", "b"):
        effect.set(key, "0")
    docpr = LET.SubElement(inline, f"{{{WP_NS}}}docPr")
    docpr.set("id", str(docpr_id))
    docpr.set("name", f"Picture {docpr_id}")
    cNvGraphic = LET.SubElement(inline, f"{{{WP_NS}}}cNvGraphicFramePr")
    locks = LET.SubElement(cNvGraphic, f"{{{A_NS}}}graphicFrameLocks")
    locks.set("noChangeAspect", "1")
    graphic = LET.SubElement(inline, f"{{{A_NS}}}graphic")
    graphic_data = LET.SubElement(graphic, f"{{{A_NS}}}graphicData")
    graphic_data.set("uri", PIC_NS)
    pic = LET.SubElement(graphic_data, f"{{{PIC_NS}}}pic")
    nv_pic = LET.SubElement(pic, f"{{{PIC_NS}}}nvPicPr")
    cNvPr = LET.SubElement(nv_pic, f"{{{PIC_NS}}}cNvPr")
    cNvPr.set("id", "0")
    cNvPr.set("name", f"Picture {docpr_id}")
    cNvPicPr = LET.SubElement(nv_pic, f"{{{PIC_NS}}}cNvPicPr")
    pic_locks = LET.SubElement(cNvPicPr, f"{{{A_NS}}}picLocks")
    pic_locks.set("noChangeAspect", "1")
    pic_locks.set("noChangeArrowheads", "1")
    blip_fill = LET.SubElement(pic, f"{{{PIC_NS}}}blipFill")
    blip = LET.SubElement(blip_fill, f"{{{A_NS}}}blip")
    blip.set(f"{{{R_NS}}}embed", rid)
    stretch = LET.SubElement(blip_fill, f"{{{A_NS}}}stretch")
    LET.SubElement(stretch, f"{{{A_NS}}}fillRect")
    sp_pr = LET.SubElement(pic, f"{{{PIC_NS}}}spPr")
    xfrm = LET.SubElement(sp_pr, f"{{{A_NS}}}xfrm")
    off = LET.SubElement(xfrm, f"{{{A_NS}}}off")
    off.set("x", "0")
    off.set("y", "0")
    ext = LET.SubElement(xfrm, f"{{{A_NS}}}ext")
    ext.set("cx", str(max(cx, 1)))
    ext.set("cy", str(max(cy, 1)))
    prst = LET.SubElement(sp_pr, f"{{{A_NS}}}prstGeom")
    prst.set("prst", "rect")
    LET.SubElement(prst, f"{{{A_NS}}}avLst")
    return drawing

def _word_content_xmls(extracted_dir: str) -> List[str]:
    targets = list(WORD_XML_TARGETS)
    wdir = os.path.join(extracted_dir, "word")
    if os.path.isdir(wdir):
        for fn in os.listdir(wdir):
            if fn.startswith("header") and fn.endswith(".xml"): targets.append(f"word/{fn}")
            if fn.startswith("footer") and fn.endswith(".xml"): targets.append(f"word/{fn}")
    return [os.path.join(extracted_dir, p) for p in targets if os.path.exists(os.path.join(extracted_dir, p))]

def docx_convert_tags_to_jinja(in_docx: str, out_docx: str) -> Dict[str, Optional[float]]:
    # {var}/{[var]} → {{ var }} へ。英数字+下線のタグのみ変換（Jinja誤爆防止）
    tmpdir = tempfile.mkdtemp()
    size_hints: Dict[str, Optional[float]] = {}
    try:
        with zipfile.ZipFile(in_docx, 'r') as zin:
            zin.extractall(tmpdir)
        for p in _word_content_xmls(tmpdir):
            parser = LET.XMLParser(remove_blank_text=False)
            tree = LET.parse(p, parser)
            root = tree.getroot()
            _word_convert_placeholders(root, size_hints)
            tree.write(p, encoding="utf-8", xml_declaration=True)

        with zipfile.ZipFile(out_docx, 'w', zipfile.ZIP_DEFLATED) as zout:
            for root, _, files in os.walk(tmpdir):
                for fn in files:
                    full = os.path.join(root, fn)
                    zout.write(full, os.path.relpath(full, tmpdir))
    finally:
        shutil.rmtree(tmpdir, ignore_errors=True)
    return size_hints

def _word_replace_placeholder_with_drawing(root, nodes: List[Tuple[LET._Element, int, int]], start: int, end: int, drawing: LET._Element) -> bool:

    if not nodes:
        return False
    affected_runs: List[LET._Element] = []
    for node, node_start, node_end in nodes:
        if node_end <= start or node_start >= end:
            continue
        run = node.getparent()
        if run is None or run.tag != f"{{{W_NS}}}r":
            continue
        if run not in affected_runs:
            affected_runs.append(run)
        text = node.text or ""
        local_start = max(0, start - node_start)
        local_end = min(len(text), end - node_start)
        new_text = text[:local_start] + text[local_end:]
        if new_text:
            _word_set_text(node, new_text)
        else:
            run.remove(node)
    if not affected_runs:
        return False
    last_run = affected_runs[-1]
    parent = last_run.getparent()
    if parent is None:
        return False
    insert_idx = parent.index(last_run) + 1
    new_run = LET.Element(f"{{{W_NS}}}r")
    rpr = affected_runs[0].find(f"{{{W_NS}}}rPr")
    if rpr is not None:
        new_run.append(LET.fromstring(LET.tostring(rpr)))
    new_run.append(drawing)
    parent.insert(insert_idx, new_run)
    for run in affected_runs:
        removable = True
        for child in run:
            if child.tag not in {f"{{{W_NS}}}rPr"}:
                removable = False
                break
        if removable and (run.text is None or not run.text.strip()):
            run_parent = run.getparent()
            if run_parent is not None:
                run_parent.remove(run)
    return True

def _word_prepare_image_assets(image_blobs: Dict[str, Dict[str, Optional[float]]]) -> Dict[str, Dict[str, object]]:
    if not image_blobs:
        return {}
    from PIL import Image as PILImage

    assets: Dict[str, Dict[str, object]] = {}
    for idx, (var, info) in enumerate(image_blobs.items(), start=1):
        data = info.get("bytes") if isinstance(info, dict) else None
        if not data:
            continue
        mm = None
        if isinstance(info, dict):
            mm = info.get("mm")
        try:
            img = PILImage.open(io.BytesIO(data)).convert("RGBA")
        except Exception:
            continue
        if mm:
            px = mm_to_pixels(mm, dpi=96)
            if px > 0:
                w, h = img.size
                if w:
                    new_h = int(round(h * (px / w))) if w else h
                    new_h = max(new_h, 1)
                    img = img.resize((max(px, 1), new_h), PILImage.LANCZOS)
        width_px, height_px = img.size
        if width_px <= 0 or height_px <= 0:
            continue
        bio = io.BytesIO()
        img.save(bio, format="PNG")
        safe = re.sub(r"[^A-Za-z0-9]+", "_", var).strip("_") or "image"
        filename = f"auto_{idx:04d}_{safe}.png"
        cx = int(round(max(width_px, 1) / 96 * EMU_PER_INCH))
        cy = int(round(max(height_px, 1) / 96 * EMU_PER_INCH))
        assets[var] = {
            "bytes": bio.getvalue(),
            "filename": filename,
            "target": f"media/{filename}",
            "cx": max(cx, 1),
            "cy": max(cy, 1),
        }
    return assets

def _word_apply_images(root, rels_tree: LET._ElementTree, assets: Dict[str, Dict[str, object]]) -> Tuple[bool, List[str]]:
    if not assets:
        return False, []
    rels_root = rels_tree.getroot()
    docpr_counter = [_word_max_docpr_id(root)]
    changed = False
    used: List[str] = []
    for var, asset in assets.items():
        pattern = re.compile(r"\{\{\s*%s\s*\}\}" % re.escape(var))
        while True:
            nodes, full_text = _word_snapshot(root)
            if not nodes:
                break
            m = pattern.search(full_text)
            if not m:
                break
            rid, rel_elem = _word_add_image_relationship(rels_root, asset["target"])
            docpr_id = _word_next_docpr(docpr_counter)
            drawing = _word_make_inline_drawing(rid, docpr_id, int(asset.get("cx", 1)), int(asset.get("cy", 1)))
            if _word_replace_placeholder_with_drawing(root, nodes, m.start(), m.end(), drawing):
                changed = True
                used.append(var)
            else:
                rels_root.remove(rel_elem)
                docpr_counter[0] -= 1
                break
    return changed, used

def _word_postprocess_docx(docx_path: str, text_map: Dict[str, str], assets: Dict[str, Dict[str, object]]):
    tmpdir = tempfile.mkdtemp()
    try:
        with zipfile.ZipFile(docx_path, 'r') as zin:
            zin.extractall(tmpdir)

        used_vars: List[str] = []
        for p in _word_content_xmls(tmpdir):
            parser = LET.XMLParser(remove_blank_text=False)
            tree = LET.parse(p, parser)
            root = tree.getroot()
            _word_apply_text_map(root, text_map)
            if assets:
                rels_path = _word_part_rels_path(p)
                rels_tree = _word_load_rels_tree(rels_path)
                changed, used = _word_apply_images(root, rels_tree, assets)
                if changed:
                    rels_tree.write(rels_path, encoding="utf-8", xml_declaration=True)
                if used:
                    used_vars.extend(used)
            tree.write(p, encoding="utf-8", xml_declaration=True)

        if assets and used_vars:
            media_dir = os.path.join(tmpdir, "word", "media")
            os.makedirs(media_dir, exist_ok=True)
            for var in set(used_vars):
                asset = assets.get(var)
                if not asset:
                    continue
                with open(os.path.join(media_dir, asset["filename"]), "wb") as f:
                    f.write(asset["bytes"])

        with zipfile.ZipFile(docx_path, 'w', zipfile.ZIP_DEFLATED) as zout:
            for root_dir, _, files in os.walk(tmpdir):
                for fn in files:
                    full = os.path.join(root_dir, fn)
                    zout.write(full, os.path.relpath(full, tmpdir))
    finally:
        shutil.rmtree(tmpdir, ignore_errors=True)

def docx_render(in_docx: str, out_docx: str, text_map: Dict[str, str], image_map: Dict[str, Dict]):
    from docxtpl import DocxTemplate, InlineImage
    from docx.shared import Mm

    tmp = in_docx + ".jinja.docx"
    size_hints = docx_convert_tags_to_jinja(in_docx, tmp)

    doc = DocxTemplate(tmp)
    ctx: Dict[str, object] = {}
    for k, v in text_map.items():
        ctx[k] = v
    image_blobs: Dict[str, Dict[str, Optional[float]]] = {}
    for k, meta in image_map.items():
        r = requests.get(meta["url"], timeout=20); r.raise_for_status()
        content = r.content
        bio = io.BytesIO(content)
        mm = meta.get("mm") or size_hints.get(k)
        image_blobs[k] = {"bytes": content, "mm": mm}
        ctx[k] = InlineImage(doc, bio, width=Mm(mm)) if mm else InlineImage(doc, bio)
    jinja_env = Environment(autoescape=False, undefined=DebugUndefined)
    doc.render(ctx, jinja_env=jinja_env)
    doc.save(out_docx)
    os.remove(tmp)

    assets = _word_prepare_image_assets(image_blobs)
    _word_postprocess_docx(out_docx, text_map, assets)

# ------------ Excel (.xlsx) ------------
def _xlsx_cell_to_coords(cell_ref: str) -> Tuple[Optional[int], Optional[int]]:
    m = CELL_REF_RE.match(cell_ref or "")
    if not m:
        return None, None
    col_letters, row_str = m.groups()
    col_idx = 0
    for ch in col_letters.upper():
        if not ('A' <= ch <= 'Z'):
            return None, None
        col_idx = col_idx * 26 + (ord(ch) - ord('A') + 1)
    try:
        row_idx = int(row_str)
    except ValueError:
        return None, None
    return col_idx - 1, row_idx - 1


def _xlsx_next_rel_id(root: ET.Element) -> str:
    max_id = 0
    for rel in root.findall(f"{{{REL_NS}}}Relationship"):
        rid = rel.get("Id", "")
        if rid.startswith("rId") and rid[3:].isdigit():
            max_id = max(max_id, int(rid[3:]))
    return f"rId{max_id + 1}"


def _xlsx_max_docpr_id(root: ET.Element) -> int:
    max_id = 0
    for el in root.iter():
        val = el.get("id")
        if val and val.isdigit():
            max_id = max(max_id, int(val))
    return max_id


<<<<<<< HEAD
def _xlsx_find_drawing_placeholders(drawings_dir: str, drawing_to_sheet: Dict[str, List[Dict[str, object]]]) -> List[Dict[str, object]]:
    placements: List[Dict[str, object]] = []
    if not os.path.isdir(drawings_dir):
        return placements

    ns = {"xdr": XDR_NS, "a": A_NS}

    for drawing_name, sheet_infos in drawing_to_sheet.items():
        path = os.path.join(drawings_dir, drawing_name)
        if not os.path.exists(path):
            continue
        try:
            tree = ET.parse(path)
        except Exception:
            continue

        root = tree.getroot()
        anchors = list(root)
        if not anchors:
            continue

        sheet_info = sheet_infos[0] if sheet_infos else {}

        for idx, anchor in enumerate(anchors):
            if anchor.tag not in {
                f"{{{XDR_NS}}}oneCellAnchor",
                f"{{{XDR_NS}}}twoCellAnchor",
                f"{{{XDR_NS}}}absoluteAnchor",
            }:
                continue

            sp = anchor.find("xdr:sp", ns)
            if sp is None:
                continue

            target_var = None
            size_hint = None
            for t_node in sp.findall(".//a:t", ns):
                var, hint = parse_image_tag(t_node.text or "")
                if var:
                    target_var = var
                    size_hint = hint
                    break

            if not target_var:
                continue

            c_nv_pr = sp.find("xdr:nvSpPr/xdr:cNvPr", ns)
            docpr_id = c_nv_pr.get("id") if c_nv_pr is not None else None
            shape_name = c_nv_pr.get("name") if c_nv_pr is not None else None

            off_x = off_y = cx = cy = None
            xfrm = sp.find("xdr:spPr/a:xfrm", ns)
            if xfrm is not None:
                off = xfrm.find("a:off", ns)
                ext = xfrm.find("a:ext", ns)
                if off is not None:
                    off_x = off.get("x")
                    off_y = off.get("y")
                if ext is not None:
                    cx = ext.get("cx")
                    cy = ext.get("cy")

            placements.append({
                "source": "drawing",
                "drawing_name": drawing_name,
                "anchor_index": idx,
                "var": target_var,
                "size_hint": size_hint,
                "sheet_file": sheet_info.get("sheet_file"),
                "sheet_name": sheet_info.get("sheet_name"),
                "sheet_index": sheet_info.get("sheet_index"),
                "docpr_id": docpr_id,
                "shape_name": shape_name,
                "off_x": off_x,
                "off_y": off_y,
                "cx": cx,
                "cy": cy,
            })

    return placements


=======
>>>>>>> e903fdd5
def _xlsx_ensure_dir(path: str):
    if not os.path.isdir(path):
        os.makedirs(path, exist_ok=True)


def _xlsx_sheet_map(extracted_dir: str) -> Dict[str, Tuple[Optional[str], Optional[int]]]:
    mapping: Dict[str, Tuple[Optional[str], Optional[int]]] = {}
    workbook_xml = os.path.join(extracted_dir, "xl", "workbook.xml")
    rels_xml = os.path.join(extracted_dir, "xl", "_rels", "workbook.xml.rels")
    if not os.path.exists(workbook_xml):
        return mapping

    rid_to_target: Dict[str, str] = {}
    if os.path.exists(rels_xml):
        tree = ET.parse(rels_xml); root = tree.getroot()
        for rel in root.findall(f".//{{{R_NS}}}Relationship"):
            if rel.get("Type", "").endswith("/worksheet"):
                rid = rel.get("Id"); target = rel.get("Target")
                if rid and target:
                    rid_to_target[rid] = target.replace('\\', '/')

    ns = {"s": S_NS, "r": R_NS}
    tree = ET.parse(workbook_xml); root = tree.getroot()
    sheets = root.find("s:sheets", ns)
    if sheets is None:
        return mapping
    for idx, sheet in enumerate(sheets.findall("s:sheet", ns)):
        name = sheet.get("name")
        rid = sheet.get(f"{{{R_NS}}}id")
        target = rid_to_target.get(rid or "")
        if target:
            rel_path = os.path.normpath(os.path.join("xl", target))
            basename = os.path.basename(rel_path)
            mapping[basename] = (name, idx)
    return mapping

def xlsx_force_full_recalc(extracted_dir: str):
    p = os.path.join(extracted_dir, "xl", "workbook.xml")
    if not os.path.exists(p): return
    ns = {"s": S_NS}
    tree = ET.parse(p); root = tree.getroot()
    calcPr = root.find("s:calcPr", ns) or ET.SubElement(root, f"{{{ns['s']}}}calcPr")
    calcPr.set("calcMode", "auto")
    calcPr.set("fullCalcOnLoad", "1")
    calcPr.set("calcOnSave", "1")
    calcPr.set("forceFullCalc", "1")
    chain = os.path.join(extracted_dir, "xl", "calcChain.xml")
    if os.path.exists(chain):
        try: os.remove(chain)
        except: pass
    tree.write(p, encoding="utf-8", xml_declaration=True)

def _xlsx_escape_sheet_name(name: str) -> str:
    if not name:
        return ""
    if re.search(r"[\s'!]", name):
        return "'" + name.replace("'", "''") + "'"
    return name

def xlsx_update_formula_caches(xlsx_path: str, formula_cells: List[Dict]):
    if not formula_cells:
        return
    try:
        from xlcalculator import ModelCompiler, Evaluator
    except Exception:
        return

    try:
        compiler = ModelCompiler()
        model = compiler.read_and_parse_archive(xlsx_path)
        evaluator = Evaluator(model)
    except Exception:
        return

    computed: Dict[Tuple[str, str], Optional[str]] = {}
    sheet_names_by_index: List[str] = []
    try:
        # model.cells keys look like "Sheet!A1"; derive sheet list lazily
        seen = []
        for key in model.cells.keys():
            sheet_part = key.split("!", 1)[0]
            if sheet_part not in seen:
                seen.append(sheet_part)
        sheet_names_by_index = seen
    except Exception:
        sheet_names_by_index = []

    for info in formula_cells:
        cell_ref = info.get("cell_ref")
        sheet_file = info.get("sheet_file")
        sheet_name = info.get("sheet_name")
        sheet_index = info.get("sheet_index")
        if not cell_ref or not sheet_file:
            continue
        if not sheet_name and sheet_index is not None and 0 <= sheet_index < len(sheet_names_by_index):
            sheet_name = sheet_names_by_index[sheet_index]
        if not sheet_name:
            continue
        address = f"{_xlsx_escape_sheet_name(sheet_name)}!{cell_ref}"
        try:
            value = evaluator.evaluate(address)
        except Exception:
            continue
        if hasattr(value, "value"):
            value = value.value
        formatted = _format_formula_value(value)
        if formatted is None:
            continue
        computed[(sheet_file, cell_ref)] = formatted

    if not computed:
        return

    tmpdir = tempfile.mkdtemp()
    try:
        with zipfile.ZipFile(xlsx_path, 'r') as zin:
            zin.extractall(tmpdir)
        ns = {"s": S_NS}
        updated: Dict[str, ET.ElementTree] = {}
        for info in formula_cells:
            sheet_file = info.get("sheet_file")
            cell_ref = info.get("cell_ref")
            if not sheet_file or not cell_ref:
                continue
            key = (sheet_file, cell_ref)
            if key not in computed:
                continue
            sheet_path = os.path.join(tmpdir, "xl", "worksheets", sheet_file)
            if not os.path.exists(sheet_path):
                continue
            if sheet_file not in updated:
                updated[sheet_file] = ET.parse(sheet_path)
            tree = updated[sheet_file]
            root = tree.getroot()
            cell = root.find(f".//s:c[@r='{cell_ref}']", ns)
            if cell is None:
                continue
            v_node = cell.find("s:v", ns)
            if v_node is None:
                v_node = ET.SubElement(cell, f"{{{ns['s']}}}v")
            v_node.text = computed[key]
            if computed[key] in ("1", "0") and info.get("boolean", False):
                cell.set("t", "b")
            elif cell.get("t") == "str":
                cell.attrib.pop("t")
        for sheet_file, tree in updated.items():
            sheet_path = os.path.join(tmpdir, "xl", "worksheets", sheet_file)
            tree.write(sheet_path, encoding="utf-8", xml_declaration=True)
        with zipfile.ZipFile(xlsx_path, 'w', zipfile.ZIP_DEFLATED) as zout:
            for root_dir, _, files in os.walk(tmpdir):
                for fn in files:
                    full = os.path.join(root_dir, fn)
                    zout.write(full, os.path.relpath(full, tmpdir))
    finally:
        shutil.rmtree(tmpdir, ignore_errors=True)

def xlsx_patch_and_place(src_xlsx: str, dst_xlsx: str, text_map: Dict[str, str], image_map: Dict[str, Dict]):
    """
    1) XML直編集で {var} を置換（完全一致は数値化、<br>→\n）、{[img]} はセルから除去し placements に記録
    2) drawing XML を直接編集して placements に新規画像挿入（既存図形/グラフは維持）
    3) fullCalcOnLoad=1 で再計算
    """
    ns = {"s": S_NS}
    tmpdir = tempfile.mkdtemp()
    placements: List[Dict[str, object]] = []
    formula_cells: List[Dict[str, object]] = []
    sheet_drawings: Dict[str, List[Dict[str, object]]] = {}
    try:
        with zipfile.ZipFile(src_xlsx, 'r') as zin:
            zin.extractall(tmpdir)

        # sharedStrings
        sst_path = os.path.join(tmpdir, "xl", "sharedStrings.xml")
        numeric_candidates: Dict[int, Tuple[bool, Optional[float]]] = {}
        img_sst_idx: Dict[int, Tuple[str, Optional[float]]] = {}

        if os.path.exists(sst_path):
            tree = ET.parse(sst_path); root = tree.getroot(); idx = -1
            for si in root.findall("s:si", ns):
                idx += 1
                t_nodes = si.findall("s:t", ns)
                if t_nodes:
                    original = "".join([t.text or "" for t in t_nodes])
                else:
                    original = "".join([(r.find("s:t", ns).text or "") for r in si.findall("s:r", ns) if r.find("s:t", ns) is not None])

                # 画像タグ？
                var, size_hint = parse_image_tag(original or "")
                if var:
                    img_sst_idx[idx] = (var, size_hint)
                    for r in list(si): si.remove(r)
                    t = ET.SubElement(si, f"{{{ns['s']}}}t"); t.text = ""
                    continue

                # テキスト置換
                replaced = _apply_text_tokens(original, text_map)

                # 書き戻し
                for r in list(si): si.remove(r)
                t = ET.SubElement(si, f"{{{ns['s']}}}t"); t.text = replaced

                # 完全一致 = 数値候補
                txt_match = TXT_KEY_PATTERN.match(original or "")
                if txt_match:
                    var_name = txt_match.group("var")
                    mapped = text_map.get(var_name)
                    if mapped is not None:
                        num, _ = parse_numberlike(mapped)
                        numeric_candidates[idx] = ((num is not None), num)

            tree.write(sst_path, encoding="utf-8", xml_declaration=True)

        # worksheets
        ws_dir = os.path.join(tmpdir, "xl", "worksheets")
        sheet_map = _xlsx_sheet_map(tmpdir)
        if os.path.isdir(ws_dir):
            for fn in os.listdir(ws_dir):
                if not fn.endswith(".xml"): continue
                p = os.path.join(ws_dir, fn)
                tree = ET.parse(p); root = tree.getroot()

                sheet_name, sheet_index = sheet_map.get(fn, (None, None))
                if sheet_index is None:
                    m = re.findall(r'\d+', fn)
                    sheet_index = int(m[0]) - 1 if m else 0

                rels_path = os.path.join(tmpdir, "xl", "worksheets", "_rels", f"{fn}.rels")
                if os.path.exists(rels_path):
                    try:
                        rels_tree = ET.parse(rels_path)
                        rels_root = rels_tree.getroot()
                        for rel in rels_root.findall(f"{{{REL_NS}}}Relationship"):
                            if rel.get("Type") == f"{R_NS}/drawing":
                                target = (rel.get("Target") or "").replace('\\', '/')
                                drawing_name = os.path.basename(target)
                                if drawing_name:
                                    sheet_drawings.setdefault(drawing_name, []).append({
                                        "sheet_file": fn,
                                        "sheet_name": sheet_name,
                                        "sheet_index": sheet_index,
                                    })
                    except Exception:
                        pass

                for c in root.findall(".//s:c", ns):
                    t_attr = c.get("t")
                    v_node = c.find("s:v", ns)
                    is_node = c.find("s:is", ns)
                    f_node = c.find("s:f", ns)
                    r_attr = c.get("r") or ""

                    if f_node is not None:
                        formula_cells.append({
                            "sheet_file": fn,
                            "sheet_name": sheet_name,
                            "sheet_index": sheet_index,
                            "cell_ref": r_attr,
                            "boolean": (c.get("t") == "b"),
                        })

                    # 数式セルはキャッシュ値を削除し LibreOffice での再計算を確実化
                    if f_node is not None and v_node is not None:
                        try: c.remove(v_node)
                        except: pass
                        v_node = None

                    # shared string
                    if t_attr == "s" and v_node is not None and v_node.text:
                        try: sst_idx = int(v_node.text)
                        except: sst_idx = None
                        if sst_idx is not None and sst_idx in img_sst_idx:
                            # 画像座標として記録してセルは空に
                            var, size_hint = img_sst_idx[sst_idx]
                            placements.append({
                                "sheet_file": fn,
                                "sheet_name": sheet_name,
                                "sheet_index": sheet_index,
                                "cell_ref": r_attr,
                                "var": var,
                                "size_hint": size_hint,
                            })
                            c.attrib.pop("t", None)
                            c.remove(v_node)
                            continue
                        if sst_idx is not None and sst_idx in numeric_candidates:
                            is_num, num_val = numeric_candidates[sst_idx]
                            if is_num and num_val is not None:
                                c.set("t", "n")
                                v_node.text = str(num_val)

                    # inlineStr
                    if t_attr == "inlineStr" and is_node is not None:
                        t_inline = is_node.find("s:t", ns)
                        if t_inline is not None and t_inline.text is not None:
                            txt = t_inline.text
                            var, size_hint = parse_image_tag(txt or "")
                            if var:
                                placements.append({
                                    "sheet_file": fn,
                                    "sheet_name": sheet_name,
                                    "sheet_index": sheet_index,
                                    "cell_ref": r_attr,
                                    "var": var,
                                    "size_hint": size_hint,
                                })

                                c.attrib.pop("t", None)
                                try: c.remove(is_node)
                                except: pass
                                if v_node is not None:
                                    c.remove(v_node)
                                continue
                            # テキスト置換／数値化
                            tag_match = TXT_KEY_PATTERN.match(txt or "")
                            if tag_match:
                                mapped = text_map.get(tag_match.group("var"))
                                if mapped is not None:
                                    num, _ = parse_numberlike(mapped)
                                    if num is not None:
                                        c.set("t", "n")
                                        try: c.remove(is_node)
                                        except: pass
                                        if v_node is None: v_node = ET.SubElement(c, f"{{{ns['s']}}}v")
                                        v_node.text = str(num)
                                        continue
                            replaced = _apply_text_tokens(txt, text_map)
                            t_inline.text = replaced

                tree.write(p, encoding="utf-8", xml_declaration=True)

<<<<<<< HEAD
        drawings_dir = os.path.join(tmpdir, "xl", "drawings")
        if image_map:
            drawing_placeholders = _xlsx_find_drawing_placeholders(drawings_dir, sheet_drawings)
            if drawing_placeholders:
                placements.extend(drawing_placeholders)

=======
>>>>>>> e903fdd5
        # 画像の配置
        if placements and image_map:
            from PIL import Image as PILImage

            media_dir = os.path.join(tmpdir, "xl", "media")
            drawings_dir = os.path.join(tmpdir, "xl", "drawings")
            drawings_rels_dir = os.path.join(drawings_dir, "_rels")
            _xlsx_ensure_dir(media_dir)
            _xlsx_ensure_dir(drawings_dir)
            _xlsx_ensure_dir(drawings_rels_dir)

            existing_media = set(os.listdir(media_dir)) if os.path.isdir(media_dir) else set()
            existing_drawings = set(os.listdir(drawings_dir)) if os.path.isdir(drawings_dir) else set()

            sheet_tree_cache: Dict[str, ET.ElementTree] = {}
            sheet_rels_cache: Dict[str, ET.ElementTree] = {}
            drawing_cache: Dict[str, Dict[str, object]] = {}

            def _ensure_sheet_tree(sheet_file: str) -> Optional[ET.ElementTree]:
                tree = sheet_tree_cache.get(sheet_file)
                if tree is not None:
                    return tree
                path = os.path.join(tmpdir, "xl", "worksheets", sheet_file)
                if not os.path.exists(path):
                    return None
                tree = ET.parse(path)
                sheet_tree_cache[sheet_file] = tree
                return tree

            def _ensure_sheet_rels(sheet_file: str) -> ET.ElementTree:
                tree = sheet_rels_cache.get(sheet_file)
                if tree is not None:
                    return tree
                rels_dir = os.path.join(tmpdir, "xl", "worksheets", "_rels")
                _xlsx_ensure_dir(rels_dir)
                path = os.path.join(rels_dir, f"{sheet_file}.rels")
                if os.path.exists(path):
                    tree = ET.parse(path)
                else:
                    root_rels = ET.Element(f"{{{REL_NS}}}Relationships")
                    tree = ET.ElementTree(root_rels)
                sheet_rels_cache[sheet_file] = tree
                return tree

            def _ensure_drawing_state(drawing_name: str) -> Optional[Dict[str, object]]:
                state = drawing_cache.get(drawing_name)
                if state is not None:
                    return state
                drawing_path = os.path.join(drawings_dir, drawing_name)
                if os.path.exists(drawing_path):
                    tree = ET.parse(drawing_path)
                else:
                    root = ET.Element(f"{{{XDR_NS}}}wsDr")
                    root.set("xmlns:xdr", XDR_NS)
                    root.set("xmlns:a", A_NS)
                    root.set("xmlns:r", R_NS)
                    tree = ET.ElementTree(root)
                root = tree.getroot()
                if root.get(f"{{{XMLNS_NS}}}r") is None and not any(
                    attr.endswith("}r") for attr in root.attrib
                ):
                    root.set(f"{{{XMLNS_NS}}}r", R_NS)
                drawing_rels_path = os.path.join(drawings_rels_dir, f"{drawing_name}.rels")
                if os.path.exists(drawing_rels_path):
                    rels_tree = ET.parse(drawing_rels_path)
                else:
                    rels_root = ET.Element(f"{{{REL_NS}}}Relationships")
                    rels_tree = ET.ElementTree(rels_root)
                state = {
                    "tree": tree,
                    "root": root,
                    "path": drawing_path,
                    "rels_tree": rels_tree,
                    "rels_path": drawing_rels_path,
                    "max_id": _xlsx_max_docpr_id(root),
                }
                drawing_cache[drawing_name] = state
                return state

            def _next_media_name() -> str:
                idx = 1
                while True:
                    candidate = f"image{idx}.png"
                    if candidate not in existing_media:
                        existing_media.add(candidate)
                        return candidate
                    idx += 1

            for item in placements:
<<<<<<< HEAD
                var = item.get("var")
                if not var:
=======
                sheet_file = item.get("sheet_file")
                cell_ref = item.get("cell_ref")
                var = item.get("var")
                size_hint = item.get("size_hint")
                if not sheet_file or not cell_ref or not var:
>>>>>>> e903fdd5
                    continue
                meta = image_map.get(var)
                if not meta:
                    continue
<<<<<<< HEAD

                source = item.get("source")
                sheet_file = item.get("sheet_file")
                cell_ref = item.get("cell_ref")
                size_hint = item.get("size_hint")
                drawing_name = item.get("drawing_name")

                if source == "drawing":
                    if not drawing_name:
                        continue
                else:
                    if not sheet_file or not cell_ref:
                        continue

=======
>>>>>>> e903fdd5
                url = meta.get("url")
                if not url:
                    continue
                mm = meta.get("mm") or size_hint
                try:
                    resp = requests.get(url, timeout=20)
                    resp.raise_for_status()
                except Exception:
                    continue
                try:
                    img = PILImage.open(io.BytesIO(resp.content)).convert("RGBA")
                except Exception:
                    continue
                if mm:
                    target_px = mm_to_pixels(mm, dpi=96)
                    if target_px > 0 and img.size[0] > 0:
                        new_height = int(round(img.size[1] * (target_px / img.size[0])))
                        if new_height <= 0:
                            new_height = 1
                        img = img.resize((target_px, new_height), PILImage.LANCZOS)
                if img.size[0] <= 0 or img.size[1] <= 0:
                    continue
                buffer = io.BytesIO()
                img.save(buffer, format="PNG")
                data = buffer.getvalue()
                buffer.close()

<<<<<<< HEAD
                if source == "drawing":
                    state = _ensure_drawing_state(drawing_name)
                    if not state:
                        continue

                    root = state["root"]
                    anchors = list(root)
                    anchor_index = item.get("anchor_index")
                    if anchor_index is None or anchor_index >= len(anchors):
                        continue
                    anchor_el = anchors[anchor_index]
                    sp_el = anchor_el.find(f"{{{XDR_NS}}}sp")
                    if sp_el is None:
                        continue

                    current_max = int(state.get("max_id", 0))
                    docpr_id_val = item.get("docpr_id")
                    try:
                        docpr_int = int(docpr_id_val)
                    except (TypeError, ValueError):
                        docpr_int = None
                    if docpr_int is None:
                        docpr_int = current_max + 1
                    state["max_id"] = max(current_max, docpr_int)

                    shape_name = item.get("shape_name") or f"Picture {docpr_int}"

                    insert_pos = None
                    for child_idx, child in enumerate(list(anchor_el)):
                        if child.tag == f"{{{XDR_NS}}}sp":
                            insert_pos = child_idx
                            anchor_el.remove(child)
                            break

                    image_name = _next_media_name()
                    with open(os.path.join(media_dir, image_name), "wb") as f:
                        f.write(data)

                    rels_tree = state["rels_tree"]
                    rels_root_drawing = rels_tree.getroot()
                    img_rid = _xlsx_next_rel_id(rels_root_drawing)
                    rel = ET.SubElement(rels_root_drawing, f"{{{REL_NS}}}Relationship")
                    rel.set("Id", img_rid)
                    rel.set("Type", f"{R_NS}/image")
                    rel.set("Target", f"../media/{image_name}")

                    pic = ET.Element(f"{{{XDR_NS}}}pic")
                    nv_pic = ET.SubElement(pic, f"{{{XDR_NS}}}nvPicPr")
                    c_nv_pr = ET.SubElement(nv_pic, f"{{{XDR_NS}}}cNvPr")
                    c_nv_pr.set("id", str(docpr_int))
                    c_nv_pr.set("name", shape_name)
                    ET.SubElement(nv_pic, f"{{{XDR_NS}}}cNvPicPr")

                    blip_fill = ET.SubElement(pic, f"{{{XDR_NS}}}blipFill")
                    blip = ET.SubElement(blip_fill, f"{{{A_NS}}}blip")
                    blip.set(f"{{{R_NS}}}embed", img_rid)
                    stretch = ET.SubElement(blip_fill, f"{{{A_NS}}}stretch")
                    ET.SubElement(stretch, f"{{{A_NS}}}fillRect")

                    sp_pr = ET.SubElement(pic, f"{{{XDR_NS}}}spPr")
                    xfrm = ET.SubElement(sp_pr, f"{{{A_NS}}}xfrm")
                    off = ET.SubElement(xfrm, f"{{{A_NS}}}off")
                    off.set("x", item.get("off_x") or "0")
                    off.set("y", item.get("off_y") or "0")

                    if mm:
                        cx_val = max(1, int(round(img.size[0] * EMU_PER_PIXEL)))
                        cy_val = max(1, int(round(img.size[1] * EMU_PER_PIXEL)))
                    else:
                        cx_val = cy_val = None
                        try:
                            if item.get("cx"):
                                cx_val = max(1, int(item.get("cx")))
                            if item.get("cy"):
                                cy_val = max(1, int(item.get("cy")))
                        except (TypeError, ValueError):
                            cx_val = cy_val = None
                        if cx_val is None or cy_val is None:
                            cx_val = max(1, int(round(img.size[0] * EMU_PER_PIXEL)))
                            cy_val = max(1, int(round(img.size[1] * EMU_PER_PIXEL)))

                    ext = ET.SubElement(xfrm, f"{{{A_NS}}}ext")
                    ext.set("cx", str(cx_val))
                    ext.set("cy", str(cy_val))
                    prst = ET.SubElement(sp_pr, f"{{{A_NS}}}prstGeom")
                    prst.set("prst", "rect")
                    ET.SubElement(prst, f"{{{A_NS}}}avLst")

                    if insert_pos is None:
                        anchor_el.append(pic)
                    else:
                        anchor_el.insert(insert_pos, pic)
                else:
                    col_idx, row_idx = _xlsx_cell_to_coords(cell_ref)
                    if col_idx is None or row_idx is None:
                        continue

                    sheet_tree = _ensure_sheet_tree(sheet_file)
                    if sheet_tree is None:
                        continue
                    sheet_root = sheet_tree.getroot()
                    if sheet_root.get(f"{{{XMLNS_NS}}}r") is None and not any(
                        attr.endswith("}r") for attr in sheet_root.attrib
                    ):
                        sheet_root.set(f"{{{XMLNS_NS}}}r", R_NS)

                    sheet_rels_tree = _ensure_sheet_rels(sheet_file)
                    rels_root = sheet_rels_tree.getroot()

                    drawing_rel = None
                    for rel in rels_root.findall(f"{{{REL_NS}}}Relationship"):
                        if rel.get("Type") == f"{R_NS}/drawing":
                            drawing_rel = rel
                            break

                    target_drawing_name = None
                    drawing_rel_id = None
                    if drawing_rel is None:
                        drawing_rel_id = _xlsx_next_rel_id(rels_root)
                        next_idx = 1
                        while True:
                            candidate = f"drawing{next_idx}.xml"
                            if candidate not in existing_drawings:
                                target_drawing_name = candidate
                                existing_drawings.add(candidate)
                                break
                            next_idx += 1
                        drawing_rel = ET.SubElement(rels_root, f"{{{REL_NS}}}Relationship")
                        drawing_rel.set("Id", drawing_rel_id)
                        drawing_rel.set("Type", f"{R_NS}/drawing")
                        drawing_rel.set("Target", f"../drawings/{target_drawing_name}")
                        drawing_el = ET.SubElement(sheet_root, f"{{{S_NS}}}drawing")
                        drawing_el.set(f"{{{R_NS}}}id", drawing_rel_id)
                    else:
                        target_drawing_name = os.path.basename(drawing_rel.get("Target", ""))
                        drawing_rel_id = drawing_rel.get("Id")

                    if not target_drawing_name:
                        continue

                    state = _ensure_drawing_state(target_drawing_name)
                    if not state:
                        continue

                    image_name = _next_media_name()
                    with open(os.path.join(media_dir, image_name), "wb") as f:
                        f.write(data)

                    rels_tree = state["rels_tree"]
                    rels_root_drawing = rels_tree.getroot()
                    img_rid = _xlsx_next_rel_id(rels_root_drawing)
                    rel = ET.SubElement(rels_root_drawing, f"{{{REL_NS}}}Relationship")
                    rel.set("Id", img_rid)
                    rel.set("Type", f"{R_NS}/image")
                    rel.set("Target", f"../media/{image_name}")

                    root = state["root"]
                    state["max_id"] = int(state.get("max_id", 0)) + 1
                    docpr_id = state["max_id"]

                    anchor = ET.SubElement(root, f"{{{XDR_NS}}}oneCellAnchor")
                    from_el = ET.SubElement(anchor, f"{{{XDR_NS}}}from")
                    ET.SubElement(from_el, f"{{{XDR_NS}}}col").text = str(col_idx)
                    ET.SubElement(from_el, f"{{{XDR_NS}}}colOff").text = "0"
                    ET.SubElement(from_el, f"{{{XDR_NS}}}row").text = str(row_idx)
                    ET.SubElement(from_el, f"{{{XDR_NS}}}rowOff").text = "0"

                    cx = max(1, int(round(img.size[0] * EMU_PER_PIXEL)))
                    cy = max(1, int(round(img.size[1] * EMU_PER_PIXEL)))

                    ET.SubElement(anchor, f"{{{XDR_NS}}}ext", {"cx": str(cx), "cy": str(cy)})
                    pic = ET.SubElement(anchor, f"{{{XDR_NS}}}pic")
                    nv_pic = ET.SubElement(pic, f"{{{XDR_NS}}}nvPicPr")
                    c_nv_pr = ET.SubElement(nv_pic, f"{{{XDR_NS}}}cNvPr")
                    c_nv_pr.set("id", str(docpr_id))
                    c_nv_pr.set("name", f"Picture {docpr_id}")
                    ET.SubElement(nv_pic, f"{{{XDR_NS}}}cNvPicPr")

                    blip_fill = ET.SubElement(pic, f"{{{XDR_NS}}}blipFill")
                    blip = ET.SubElement(blip_fill, f"{{{A_NS}}}blip")
                    blip.set(f"{{{R_NS}}}embed", img_rid)
                    stretch = ET.SubElement(blip_fill, f"{{{A_NS}}}stretch")
                    ET.SubElement(stretch, f"{{{A_NS}}}fillRect")

                    sp_pr = ET.SubElement(pic, f"{{{XDR_NS}}}spPr")
                    xfrm = ET.SubElement(sp_pr, f"{{{A_NS}}}xfrm")
                    off = ET.SubElement(xfrm, f"{{{A_NS}}}off")
                    off.set("x", "0")
                    off.set("y", "0")
                    ext = ET.SubElement(xfrm, f"{{{A_NS}}}ext")
                    ext.set("cx", str(cx))
                    ext.set("cy", str(cy))
                    prst = ET.SubElement(sp_pr, f"{{{A_NS}}}prstGeom")
                    prst.set("prst", "rect")
                    ET.SubElement(prst, f"{{{A_NS}}}avLst")

                    ET.SubElement(anchor, f"{{{XDR_NS}}}clientData")
=======
                col_idx, row_idx = _xlsx_cell_to_coords(cell_ref)
                if col_idx is None or row_idx is None:
                    continue

                sheet_tree = _ensure_sheet_tree(sheet_file)
                if sheet_tree is None:
                    continue
                sheet_root = sheet_tree.getroot()
                if sheet_root.get(f"{{{XMLNS_NS}}}r") is None and not any(
                    attr.endswith("}r") for attr in sheet_root.attrib
                ):
                    sheet_root.set(f"{{{XMLNS_NS}}}r", R_NS)

                sheet_rels_tree = _ensure_sheet_rels(sheet_file)
                rels_root = sheet_rels_tree.getroot()

                drawing_rel = None
                for rel in rels_root.findall(f"{{{REL_NS}}}Relationship"):
                    if rel.get("Type") == f"{R_NS}/drawing":
                        drawing_rel = rel
                        break

                drawing_name = None
                drawing_rel_id = None
                if drawing_rel is None:
                    drawing_rel_id = _xlsx_next_rel_id(rels_root)
                    next_idx = 1
                    while True:
                        candidate = f"drawing{next_idx}.xml"
                        if candidate not in existing_drawings:
                            drawing_name = candidate
                            existing_drawings.add(candidate)
                            break
                        next_idx += 1
                    drawing_rel = ET.SubElement(rels_root, f"{{{REL_NS}}}Relationship")
                    drawing_rel.set("Id", drawing_rel_id)
                    drawing_rel.set("Type", f"{R_NS}/drawing")
                    drawing_rel.set("Target", f"../drawings/{drawing_name}")
                    drawing_el = ET.SubElement(sheet_root, f"{{{S_NS}}}drawing")
                    drawing_el.set(f"{{{R_NS}}}id", drawing_rel_id)
                else:
                    drawing_name = os.path.basename(drawing_rel.get("Target", ""))
                    drawing_rel_id = drawing_rel.get("Id")

                if not drawing_name:
                    continue

                state = _ensure_drawing_state(drawing_name)
                if not state:
                    continue

                image_name = _next_media_name()
                with open(os.path.join(media_dir, image_name), "wb") as f:
                    f.write(data)

                rels_tree = state["rels_tree"]
                rels_root_drawing = rels_tree.getroot()
                img_rid = _xlsx_next_rel_id(rels_root_drawing)
                rel = ET.SubElement(rels_root_drawing, f"{{{REL_NS}}}Relationship")
                rel.set("Id", img_rid)
                rel.set("Type", f"{R_NS}/image")
                rel.set("Target", f"../media/{image_name}")

                root = state["root"]
                state["max_id"] = int(state.get("max_id", 0)) + 1
                docpr_id = state["max_id"]

                anchor = ET.SubElement(root, f"{{{XDR_NS}}}oneCellAnchor")
                from_el = ET.SubElement(anchor, f"{{{XDR_NS}}}from")
                ET.SubElement(from_el, f"{{{XDR_NS}}}col").text = str(col_idx)
                ET.SubElement(from_el, f"{{{XDR_NS}}}colOff").text = "0"
                ET.SubElement(from_el, f"{{{XDR_NS}}}row").text = str(row_idx)
                ET.SubElement(from_el, f"{{{XDR_NS}}}rowOff").text = "0"

                cx = max(1, int(round(img.size[0] * EMU_PER_PIXEL)))
                cy = max(1, int(round(img.size[1] * EMU_PER_PIXEL)))

                ET.SubElement(anchor, f"{{{XDR_NS}}}ext", {"cx": str(cx), "cy": str(cy)})
                pic = ET.SubElement(anchor, f"{{{XDR_NS}}}pic")
                nv_pic = ET.SubElement(pic, f"{{{XDR_NS}}}nvPicPr")
                c_nv_pr = ET.SubElement(nv_pic, f"{{{XDR_NS}}}cNvPr")
                c_nv_pr.set("id", str(docpr_id))
                c_nv_pr.set("name", f"Picture {docpr_id}")
                ET.SubElement(nv_pic, f"{{{XDR_NS}}}cNvPicPr")

                blip_fill = ET.SubElement(pic, f"{{{XDR_NS}}}blipFill")
                blip = ET.SubElement(blip_fill, f"{{{A_NS}}}blip")
                blip.set(f"{{{R_NS}}}embed", img_rid)
                stretch = ET.SubElement(blip_fill, f"{{{A_NS}}}stretch")
                ET.SubElement(stretch, f"{{{A_NS}}}fillRect")

                sp_pr = ET.SubElement(pic, f"{{{XDR_NS}}}spPr")
                xfrm = ET.SubElement(sp_pr, f"{{{A_NS}}}xfrm")
                off = ET.SubElement(xfrm, f"{{{A_NS}}}off")
                off.set("x", "0")
                off.set("y", "0")
                ext = ET.SubElement(xfrm, f"{{{A_NS}}}ext")
                ext.set("cx", str(cx))
                ext.set("cy", str(cy))
                prst = ET.SubElement(sp_pr, f"{{{A_NS}}}prstGeom")
                prst.set("prst", "rect")
                ET.SubElement(prst, f"{{{A_NS}}}avLst")

                ET.SubElement(anchor, f"{{{XDR_NS}}}clientData")
>>>>>>> e903fdd5

            for sheet_file, tree in sheet_tree_cache.items():
                path = os.path.join(tmpdir, "xl", "worksheets", sheet_file)
                tree.write(path, encoding="utf-8", xml_declaration=True)
            for sheet_file, tree in sheet_rels_cache.items():
                rels_dir = os.path.join(tmpdir, "xl", "worksheets", "_rels")
                _xlsx_ensure_dir(rels_dir)
                path = os.path.join(rels_dir, f"{sheet_file}.rels")
                tree.write(path, encoding="utf-8", xml_declaration=True)
            for drawing_name, state in drawing_cache.items():
                tree = state["tree"]
                rels_tree = state["rels_tree"]
                path = state["path"]
                rels_path = state["rels_path"]
                tree.write(path, encoding="utf-8", xml_declaration=True)
                _xlsx_ensure_dir(os.path.dirname(rels_path))
                rels_tree.write(rels_path, encoding="utf-8", xml_declaration=True)

        # 再計算フラグ
        xlsx_force_full_recalc(tmpdir)

        # 再パック
        with zipfile.ZipFile(dst_xlsx, 'w', zipfile.ZIP_DEFLATED) as zout:
            for root, _, files in os.walk(tmpdir):
                for fn in files:
                    full = os.path.join(root, fn)
                    zout.write(full, os.path.relpath(full, tmpdir))
    finally:
        shutil.rmtree(tmpdir, ignore_errors=True)

    xlsx_update_formula_caches(dst_xlsx, formula_cells)

# ------------ PDF / JPEG ------------
def libreoffice_to_pdf(input_path: str, out_dir: str) -> str:
    if not os.path.isdir(out_dir): os.makedirs(out_dir, exist_ok=True)
    run([
        "soffice", "--headless", "--nologo", "--nodefault", "--nolockcheck", "--norestore",
        "--convert-to", "pdf", "--outdir", out_dir, input_path
    ])
    base = os.path.splitext(os.path.basename(input_path))[0]
    pdf_path = os.path.join(out_dir, f"{base}.pdf")
    if not os.path.exists(pdf_path):
        for fn in os.listdir(out_dir):
            if fn.lower().endswith(".pdf"):
                pdf_path = os.path.join(out_dir, fn); break
    if not os.path.exists(pdf_path): raise RuntimeError("PDF not produced by LibreOffice.")
    return pdf_path

def pdf_to_jpegs(pdf_path: str, dpi: int, pages: List[int]) -> List[Tuple[int, bytes]]:
    out: List[Tuple[int, bytes]] = []
    for p in pages:
        prefix = f"{pdf_path}-p{p}"
        run(["pdftoppm", "-jpeg", "-r", str(dpi), "-f", str(p), "-l", str(p), pdf_path, prefix])
        jpg = f"{prefix}-1.jpg"
        if not os.path.exists(jpg):
            alt = f"{prefix}.jpg"
            jpg = alt if os.path.exists(alt) else jpg
        if not os.path.exists(jpg):
            for fn in os.listdir(os.path.dirname(pdf_path)):
                if fn.startswith(os.path.basename(prefix)) and fn.lower().endswith(".jpg"):
                    jpg = os.path.join(os.path.dirname(pdf_path), fn); break
        if not os.path.exists(jpg): raise RuntimeError(f"Failed to create JPEG page {p}")
        with open(jpg, "rb") as f: out.append((p, f.read()))
        try: os.remove(jpg)
        except: pass
    return out

# ------------ API ------------
@app.get("/healthz")
def healthz():
    # Cloud Run 起動判定用：即応答
    return {"ok": True}

@app.post("/merge")
async def merge(
    file: UploadFile = File(...),
    mapping_text: str = Form(""),
    filename: str = Form("document"),
    jpeg_dpi: int = Form(150),
    jpeg_pages: str = Form("1"),
    x_auth_id: Optional[str] = Header(None, alias="X-Auth-Id"),
    authorization: Optional[str] = Header(None),
):
    from pypdf import PdfReader  # lazy import

    try:
        auth_id = x_auth_id or ""
        if not auth_id and authorization:
            auth_id = authorization.strip()
            if auth_id.lower().startswith("bearer "):
                auth_id = auth_id[7:].strip()

        if not auth_id:
            return err("missing auth_id", status=401)

        if not validate_auth_id(auth_id):
            return err("invalid auth_id", status=401)

        ext = file_ext_lower(file.filename or "")
        if ext not in [".docx", ".xlsx"]:
            return err("file must be .docx or .xlsx", 400)

        text_map, image_map = parse_mapping_text(mapping_text or "")

        with tempfile.TemporaryDirectory() as td:
            src = os.path.join(td, f"src{ext}")
            with open(src, "wb") as f: f.write(await file.read())

            rendered = os.path.join(td, f"rendered{ext}")
            if ext == ".docx":
                docx_render(src, rendered, text_map, image_map)
            else:
                xlsx_patch_and_place(src, rendered, text_map, image_map)

            pdf_dir = os.path.join(td, "pdf")
            pdf_path = libreoffice_to_pdf(rendered, pdf_dir)

            with open(pdf_path, "rb") as f:
                pdf_bytes = f.read()

            total_pages = len(PdfReader(io.BytesIO(pdf_bytes)).pages)

            selected = parse_pages_arg(jpeg_pages, total_pages)
            jpgs = pdf_to_jpegs(pdf_path, jpeg_dpi, selected)

            return ok({
                "file_name": (filename or "document").strip().rstrip(".") + ".pdf",
                "pdf_data_uri": data_uri("application/pdf", pdf_bytes),
                "jpeg_dpi": jpeg_dpi,
                "jpeg_pages": selected,
                "jpeg_data_uris": [{"page": p, "data_uri": data_uri("image/jpeg", b)} for p, b in jpgs],
                "total_pdf_pages": total_pages
            })
    except Exception as e:
        # 500 ではなく 400 を返す（Bubble 側で原因が見える）
        return err(str(e), 400)

if __name__ == "__main__":
    import uvicorn
    port = int(os.environ.get("PORT", "8080"))
    uvicorn.run("main:app", host="0.0.0.0", port=port, workers=1, lifespan="off")<|MERGE_RESOLUTION|>--- conflicted
+++ resolved
@@ -680,7 +680,6 @@
     return max_id
 
 
-<<<<<<< HEAD
 def _xlsx_find_drawing_placeholders(drawings_dir: str, drawing_to_sheet: Dict[str, List[Dict[str, object]]]) -> List[Dict[str, object]]:
     placements: List[Dict[str, object]] = []
     if not os.path.isdir(drawings_dir):
@@ -763,9 +762,6 @@
 
     return placements
 
-
-=======
->>>>>>> e903fdd5
 def _xlsx_ensure_dir(path: str):
     if not os.path.isdir(path):
         os.makedirs(path, exist_ok=True)
@@ -1096,15 +1092,12 @@
 
                 tree.write(p, encoding="utf-8", xml_declaration=True)
 
-<<<<<<< HEAD
         drawings_dir = os.path.join(tmpdir, "xl", "drawings")
         if image_map:
             drawing_placeholders = _xlsx_find_drawing_placeholders(drawings_dir, sheet_drawings)
             if drawing_placeholders:
                 placements.extend(drawing_placeholders)
 
-=======
->>>>>>> e903fdd5
         # 画像の配置
         if placements and image_map:
             from PIL import Image as PILImage
@@ -1194,21 +1187,12 @@
                     idx += 1
 
             for item in placements:
-<<<<<<< HEAD
                 var = item.get("var")
                 if not var:
-=======
-                sheet_file = item.get("sheet_file")
-                cell_ref = item.get("cell_ref")
-                var = item.get("var")
-                size_hint = item.get("size_hint")
-                if not sheet_file or not cell_ref or not var:
->>>>>>> e903fdd5
                     continue
                 meta = image_map.get(var)
                 if not meta:
                     continue
-<<<<<<< HEAD
 
                 source = item.get("source")
                 sheet_file = item.get("sheet_file")
@@ -1223,8 +1207,6 @@
                     if not sheet_file or not cell_ref:
                         continue
 
-=======
->>>>>>> e903fdd5
                 url = meta.get("url")
                 if not url:
                     continue
@@ -1252,7 +1234,6 @@
                 data = buffer.getvalue()
                 buffer.close()
 
-<<<<<<< HEAD
                 if source == "drawing":
                     state = _ensure_drawing_state(drawing_name)
                     if not state:
@@ -1450,112 +1431,6 @@
                     ET.SubElement(prst, f"{{{A_NS}}}avLst")
 
                     ET.SubElement(anchor, f"{{{XDR_NS}}}clientData")
-=======
-                col_idx, row_idx = _xlsx_cell_to_coords(cell_ref)
-                if col_idx is None or row_idx is None:
-                    continue
-
-                sheet_tree = _ensure_sheet_tree(sheet_file)
-                if sheet_tree is None:
-                    continue
-                sheet_root = sheet_tree.getroot()
-                if sheet_root.get(f"{{{XMLNS_NS}}}r") is None and not any(
-                    attr.endswith("}r") for attr in sheet_root.attrib
-                ):
-                    sheet_root.set(f"{{{XMLNS_NS}}}r", R_NS)
-
-                sheet_rels_tree = _ensure_sheet_rels(sheet_file)
-                rels_root = sheet_rels_tree.getroot()
-
-                drawing_rel = None
-                for rel in rels_root.findall(f"{{{REL_NS}}}Relationship"):
-                    if rel.get("Type") == f"{R_NS}/drawing":
-                        drawing_rel = rel
-                        break
-
-                drawing_name = None
-                drawing_rel_id = None
-                if drawing_rel is None:
-                    drawing_rel_id = _xlsx_next_rel_id(rels_root)
-                    next_idx = 1
-                    while True:
-                        candidate = f"drawing{next_idx}.xml"
-                        if candidate not in existing_drawings:
-                            drawing_name = candidate
-                            existing_drawings.add(candidate)
-                            break
-                        next_idx += 1
-                    drawing_rel = ET.SubElement(rels_root, f"{{{REL_NS}}}Relationship")
-                    drawing_rel.set("Id", drawing_rel_id)
-                    drawing_rel.set("Type", f"{R_NS}/drawing")
-                    drawing_rel.set("Target", f"../drawings/{drawing_name}")
-                    drawing_el = ET.SubElement(sheet_root, f"{{{S_NS}}}drawing")
-                    drawing_el.set(f"{{{R_NS}}}id", drawing_rel_id)
-                else:
-                    drawing_name = os.path.basename(drawing_rel.get("Target", ""))
-                    drawing_rel_id = drawing_rel.get("Id")
-
-                if not drawing_name:
-                    continue
-
-                state = _ensure_drawing_state(drawing_name)
-                if not state:
-                    continue
-
-                image_name = _next_media_name()
-                with open(os.path.join(media_dir, image_name), "wb") as f:
-                    f.write(data)
-
-                rels_tree = state["rels_tree"]
-                rels_root_drawing = rels_tree.getroot()
-                img_rid = _xlsx_next_rel_id(rels_root_drawing)
-                rel = ET.SubElement(rels_root_drawing, f"{{{REL_NS}}}Relationship")
-                rel.set("Id", img_rid)
-                rel.set("Type", f"{R_NS}/image")
-                rel.set("Target", f"../media/{image_name}")
-
-                root = state["root"]
-                state["max_id"] = int(state.get("max_id", 0)) + 1
-                docpr_id = state["max_id"]
-
-                anchor = ET.SubElement(root, f"{{{XDR_NS}}}oneCellAnchor")
-                from_el = ET.SubElement(anchor, f"{{{XDR_NS}}}from")
-                ET.SubElement(from_el, f"{{{XDR_NS}}}col").text = str(col_idx)
-                ET.SubElement(from_el, f"{{{XDR_NS}}}colOff").text = "0"
-                ET.SubElement(from_el, f"{{{XDR_NS}}}row").text = str(row_idx)
-                ET.SubElement(from_el, f"{{{XDR_NS}}}rowOff").text = "0"
-
-                cx = max(1, int(round(img.size[0] * EMU_PER_PIXEL)))
-                cy = max(1, int(round(img.size[1] * EMU_PER_PIXEL)))
-
-                ET.SubElement(anchor, f"{{{XDR_NS}}}ext", {"cx": str(cx), "cy": str(cy)})
-                pic = ET.SubElement(anchor, f"{{{XDR_NS}}}pic")
-                nv_pic = ET.SubElement(pic, f"{{{XDR_NS}}}nvPicPr")
-                c_nv_pr = ET.SubElement(nv_pic, f"{{{XDR_NS}}}cNvPr")
-                c_nv_pr.set("id", str(docpr_id))
-                c_nv_pr.set("name", f"Picture {docpr_id}")
-                ET.SubElement(nv_pic, f"{{{XDR_NS}}}cNvPicPr")
-
-                blip_fill = ET.SubElement(pic, f"{{{XDR_NS}}}blipFill")
-                blip = ET.SubElement(blip_fill, f"{{{A_NS}}}blip")
-                blip.set(f"{{{R_NS}}}embed", img_rid)
-                stretch = ET.SubElement(blip_fill, f"{{{A_NS}}}stretch")
-                ET.SubElement(stretch, f"{{{A_NS}}}fillRect")
-
-                sp_pr = ET.SubElement(pic, f"{{{XDR_NS}}}spPr")
-                xfrm = ET.SubElement(sp_pr, f"{{{A_NS}}}xfrm")
-                off = ET.SubElement(xfrm, f"{{{A_NS}}}off")
-                off.set("x", "0")
-                off.set("y", "0")
-                ext = ET.SubElement(xfrm, f"{{{A_NS}}}ext")
-                ext.set("cx", str(cx))
-                ext.set("cy", str(cy))
-                prst = ET.SubElement(sp_pr, f"{{{A_NS}}}prstGeom")
-                prst.set("prst", "rect")
-                ET.SubElement(prst, f"{{{A_NS}}}avLst")
-
-                ET.SubElement(anchor, f"{{{XDR_NS}}}clientData")
->>>>>>> e903fdd5
 
             for sheet_file, tree in sheet_tree_cache.items():
                 path = os.path.join(tmpdir, "xl", "worksheets", sheet_file)
