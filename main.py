--- conflicted
+++ resolved
@@ -2472,22 +2472,15 @@
         if not auth_id:
             return err("missing auth_id", status=401)
 
-<<<<<<< HEAD
         auth_warning: Optional[str] = None
-=======
->>>>>>> b7120266
         try:
             if not validate_auth_id(auth_id):
                 return err("invalid auth_id", status=401)
         except AuthServiceUnavailable as exc:
-<<<<<<< HEAD
             if _auth_soft_fail_enabled():
                 auth_warning = str(exc)
             else:
                 return err(str(exc), status=503)
-=======
-            return err(str(exc), status=503)
->>>>>>> b7120266
 
         template_bytes: Optional[bytes] = None
         ext = ""
