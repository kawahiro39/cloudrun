import os
import re
import io
import base64
import binascii
import tempfile
import zipfile
import shutil
import subprocess
import threading
import xml.etree.ElementTree as ET
from decimal import Decimal
from lxml import etree as LET
from jinja2 import Environment, DebugUndefined
from typing import Any, Dict, Tuple, List, Optional, Set, Mapping
import urllib.parse

import requests
from requests.adapters import HTTPAdapter
from urllib3.util.retry import Retry

from fastapi import FastAPI, UploadFile, File, Form
from fastapi.responses import JSONResponse

_GENERIC_HTTP_SESSION_LOCAL = threading.local()

def _build_retry(
    total: int,
    connect: int,
    read: int,
    status: int,
    backoff_factor: float,
) -> Retry:
    return Retry(
        total=total,
        connect=connect,
        read=read,
        status=status,
        backoff_factor=backoff_factor,
        status_forcelist={429, 500, 502, 503, 504},
        allowed_methods={"GET", "POST", "PUT", "DELETE", "HEAD", "OPTIONS"},
        raise_on_status=False,
    )


def _configure_session(session: requests.Session, retry: Retry) -> requests.Session:
    adapter = HTTPAdapter(pool_connections=8, pool_maxsize=8, max_retries=retry)
    session.mount("https://", adapter)
    session.mount("http://", adapter)
    return session


def _get_generic_http_session() -> requests.Session:
    session = getattr(_GENERIC_HTTP_SESSION_LOCAL, "session", None)
    if session is None:
        retry = _build_retry(
            total=int(os.environ.get("HTTP_RETRIES_TOTAL", "2")),
            connect=int(os.environ.get("HTTP_RETRIES_CONNECT", "2")),
            read=int(os.environ.get("HTTP_RETRIES_READ", "2")),
            status=int(os.environ.get("HTTP_RETRIES_STATUS", "2")),
            backoff_factor=float(os.environ.get("HTTP_RETRY_BACKOFF", "0.3")),
        )
        session = _configure_session(requests.Session(), retry)
        _GENERIC_HTTP_SESSION_LOCAL.session = session
    return session

app = FastAPI(title="Doc/Excel → PDF & JPEG API (stable)")

# ------------ light helpers ------------
def file_ext_lower(name: str) -> str:
    return os.path.splitext(name)[1].lower()

def data_uri(mime: str, data: bytes) -> str:
    import base64 as _b64
    b64 = _b64.b64encode(data).decode("ascii")
    return f"data:{mime};base64,{b64}"

def run(cmd: List[str], cwd: Optional[str] = None):
    proc = subprocess.run(cmd, cwd=cwd, stdout=subprocess.PIPE, stderr=subprocess.PIPE)
    if proc.returncode != 0:
        raise RuntimeError(
            f"Command failed: {' '.join(cmd)}\n"
            f"STDOUT:\n{proc.stdout.decode('utf-8', 'ignore')}\n"
            f"STDERR:\n{proc.stderr.decode('utf-8', 'ignore')}"
        )
    return proc

def ok(d): return JSONResponse(status_code=200, content=d)
def err(message, status=400):
    if isinstance(message, Mapping):
        payload = dict(message)
        if "error" not in payload:
            payload["error"] = str(payload.get("message", "")) or "Unknown error"
        return JSONResponse(status_code=status, content=payload)
    return JSONResponse(status_code=status, content={"error": str(message)})
<<<<<<< HEAD

=======
>>>>>>> 01386e7e

def _generic_http_timeout() -> float:
    try:
        return float(os.environ.get("HTTP_REQUEST_TIMEOUT", "20"))
    except ValueError:
        return 20.0


# ------------ tag & number parsing ------------
VAR_NAME = r"[A-Za-z_][A-Za-z0-9_]*"
VAR_PATH = r"[A-Za-z_][A-Za-z0-9_]*(?::[A-Za-z_][A-Za-z0-9_]*)*"
IMG_KEY_PATTERN = re.compile(rf"^\{{\[(?P<var>{VAR_NAME})\](?::(?P<size>[^}}]+))?\}}$")
TXT_KEY_PATTERN = re.compile(rf"^\{{(?P<var>{VAR_NAME})\}}$")
TEXT_TOKEN_PATTERN = re.compile(rf"\{{\s*(?P<var>{VAR_NAME})\s*\}}")
LOOP_KEY_PATTERN = re.compile(rf"^\{{(?P<group>{VAR_NAME}):loop:(?P<field>{VAR_NAME})\}}$")
IMG_TAG_PATTERN = re.compile(rf"\{{\[(?P<var>{VAR_NAME})\](?::(?P<size>[^}}]+))?\}}")
WORD_INLINE_PATTERN = re.compile(
    rf"(?<!\{{)\{{\s*(?:\[\s*(?P<img>{VAR_NAME})\s*\](?::(?P<size>[^}}]+))?|(?P<txt>{VAR_PATH}))\s*\}}(?!\}})"
)
MM_RE      = re.compile(r'^\s*(\d+(?:\.\d+)?)\s*mm\s*$', re.IGNORECASE)
NUM_PLAIN  = re.compile(r'^\s*-?\d+(?:\.\d+)?\s*$')
NUM_COMMA  = re.compile(r'^\s*-?\d{1,3}(?:,\d{3})+(?:\.\d+)?\s*$')
NUM_PCT    = re.compile(r'^\s*-?\d+(?:\.\d+)?\s*%\s*$')

def parse_size_mm(s: Optional[str]) -> Optional[float]:
    if not s: return None
    m = MM_RE.match(s.strip()); return float(m.group(1)) if m else None

def parse_image_tag(text: Optional[str]) -> Tuple[Optional[str], Optional[float]]:
    if not text: return None, None
    m = IMG_TAG_PATTERN.fullmatch(text.strip())
    if not m: return None, None
    return m.group("var"), parse_size_mm(m.group("size") or "")

def parse_numberlike(s: str) -> Tuple[Optional[float], Optional[str]]:
    if s is None: return None, None
    st = s.strip()
    if NUM_PCT.match(st):
        num = st.replace("%", "").strip()
        try:
            v = float(num.replace(",", "")) / 100.0
            fmt = "0.00%" if "." in num else "0%"
            return v, fmt
        except: return None, None
    if NUM_COMMA.match(st) or NUM_PLAIN.match(st):
        try:
            c = st.replace(",", "") if "," in st else st
            return (float(c), None) if "." in c else (int(c), None)
        except: return None, None
    return None, None

def _format_formula_value(value) -> Tuple[Optional[str], Optional[str]]:
    """Return the serialized value and Excel type hint for a formula result."""
    if value is None:
        return None, None

    type_hint: Optional[str] = None

    if isinstance(value, Decimal):
        if value == value.to_integral():
            value = int(value)
        else:
            value = float(value)

    if isinstance(value, bool):
        return ("1" if value else "0"), "b"

    if isinstance(value, (int, float)):
        return str(value), None

    text = str(value)
    type_hint = "str"
    return text, type_hint

def _with_newlines(v: str) -> str:
    return (v or "").replace("<br>", "\n")

def parse_mapping_text(raw: str) -> Tuple[Dict[str, str], Dict[str, Dict], Dict[str, List[Dict[str, str]]]]:
    """
    {a}:X,{b}:Y でも 改行でもOK。URL内カンマ保護。
    {[img]:50mm}:URL / {[img]}:URL
    """
    text_map: Dict[str, str] = {}
    image_map: Dict[str, Dict] = {}
    loop_map: Dict[str, List[Dict[str, str]]] = {}
    if not raw: return text_map, image_map, loop_map

    SAFE = "\u241B"  # protect ://
    items: List[str] = []
    for raw_line in raw.splitlines():
        line = raw_line.strip()
        if not line:
            continue
        protected = line.replace("://", SAFE)
        for seg in protected.split(","):
            seg = seg.strip()
            if seg:
                items.append(seg.replace(SAFE, "://"))

    loop_values: Dict[str, Dict[str, List[str]]] = {}

    for seg in items:
        if "}" not in seg:
            continue
        close = seg.find("}")
        key = seg[:close+1].strip()
        value = seg[close+1:].lstrip(":").strip()
        if not key:
            continue

        value_processed = _with_newlines(value)

        m_img = IMG_KEY_PATTERN.match(key)
        if m_img:
            v = m_img.group("var"); mm = parse_size_mm(m_img.group("size") or "")
            image_map[v] = {"url": value, "mm": mm}; continue

        m_loop = LOOP_KEY_PATTERN.match(key)
        if m_loop:
            group = m_loop.group("group")
            field = m_loop.group("field")
            segments = value_processed.splitlines() or [""]
            store = loop_values.setdefault(group, {}).setdefault(field, [])
            store.extend(segments)
            continue

        m_txt = TXT_KEY_PATTERN.match(key)
        if m_txt:
            v = m_txt.group("var"); text_map[v] = value_processed; continue

    for group, fields in loop_values.items():
        lengths = [len(vals) for vals in fields.values() if vals]
        max_len = max(lengths) if lengths else 0
        rows: List[Dict[str, str]] = []
        for idx in range(max_len):
            row: Dict[str, str] = {}
            for field, vals in fields.items():
                row[field] = vals[idx] if idx < len(vals) else ""
            if row:
                rows.append(row)
        if rows:
            loop_map[group] = rows

    return text_map, image_map, loop_map

def _apply_text_tokens(text: Optional[str], text_map: Dict[str, str]) -> Optional[str]:
    if text is None or not text_map:
        return text

    def _replace(match: re.Match[str]) -> str:
        var = match.group("var")
        if var in text_map:
            return text_map[var]
        return match.group(0)

    return TEXT_TOKEN_PATTERN.sub(_replace, text)

def mm_to_pixels(mm: float, dpi: int = 96) -> int:
    return int(round(mm / 25.4 * dpi))

def parse_pages_arg(pages: str, total_pages: int) -> List[int]:
    pages = (pages or "1").strip()
    out: List[int] = []
    for part in pages.split(","):
        part = part.strip()
        if not part: continue
        if "-" in part:
            a, b = part.split("-", 1)
            try:
                s = max(1, int(a)); e = min(total_pages, int(b))
                if s <= e: out.extend(range(s, e+1))
            except: pass
        else:
            try:
                p = int(part)
                if 1 <= p <= total_pages: out.append(p)
            except: pass
    return sorted(list(dict.fromkeys(out))) or [1]

# ------------ Word (.docx) ------------
WORD_XML_TARGETS = ("word/document.xml","word/footnotes.xml","word/endnotes.xml","word/comments.xml")
W_NS = "http://schemas.openxmlformats.org/wordprocessingml/2006/main"
S_NS = "http://schemas.openxmlformats.org/spreadsheetml/2006/main"
R_NS = "http://schemas.openxmlformats.org/officeDocument/2006/relationships"
REL_NS = "http://schemas.openxmlformats.org/package/2006/relationships"
WP_NS = "http://schemas.openxmlformats.org/drawingml/2006/wordprocessingDrawing"
A_NS = "http://schemas.openxmlformats.org/drawingml/2006/main"
PIC_NS = "http://schemas.openxmlformats.org/drawingml/2006/picture"
XML_NS = "http://www.w3.org/XML/1998/namespace"
XMLNS_NS = "http://www.w3.org/2000/xmlns/"
CONTENT_TYPES_NS = "http://schemas.openxmlformats.org/package/2006/content-types"
EMU_PER_INCH = 914400
XDR_NS = "http://schemas.openxmlformats.org/drawingml/2006/spreadsheetDrawing"
EMU_PER_PIXEL = 9525
CALC_CHAIN_REL_TYPE = f"{R_NS}/calcChain"
CALC_CHAIN_PART = "/xl/calcChain.xml"

DOC_MIME_MAP = {
    ".docx": "application/vnd.openxmlformats-officedocument.wordprocessingml.document",
    ".xlsx": "application/vnd.openxmlformats-officedocument.spreadsheetml.sheet",
}

# Ensure common OpenXML namespaces retain stable prefixes when serializing.
ET.register_namespace("r", R_NS)
ET.register_namespace("xdr", XDR_NS)
ET.register_namespace("a", A_NS)
ET.register_namespace("s", S_NS)
CELL_REF_RE = re.compile(r"^([A-Za-z]+)(\d+)$")


def _xml_collect_namespaces(path: str) -> Dict[str, str]:
    namespaces: Dict[str, str] = {}
    if not os.path.exists(path):
        return namespaces
    try:
        for _, (prefix, uri) in ET.iterparse(path, events=("start-ns",)):
            if uri == XMLNS_NS:
                continue
            if prefix in namespaces:
                continue
            namespaces[prefix or ""] = uri
    except Exception:
        return namespaces
    return namespaces


def _xml_parse_tree(path: str) -> Tuple[ET.ElementTree, Dict[str, str]]:
    namespaces = _xml_collect_namespaces(path)
    tree = ET.parse(path)
    return tree, namespaces


def _xml_write_tree(
    tree: ET.ElementTree,
    path: str,
    default_namespace: Optional[str] = None,
    namespace_map: Optional[Dict[str, str]] = None,
):
    kwargs = {"encoding": "utf-8", "xml_declaration": True}
    root: Optional[ET.Element] = None
    try:
        root = tree.getroot()
    except Exception:
        root = None

    if namespace_map and root is not None:
        for prefix, uri in namespace_map.items():
            if prefix in {"xml", "xmlns"}:
                continue
            if prefix:
                attr = f"{{{XMLNS_NS}}}{prefix}"
                if root.get(attr) != uri:
                    root.set(attr, uri)
                try:
                    ET.register_namespace(prefix, uri)
                except ValueError:
                    pass
        if not default_namespace and "" in namespace_map:
            default_namespace = namespace_map.get("")

    if default_namespace:
        missing: List[ET.Element] = []
        if root is not None:
            for node in root.iter():
                tag = getattr(node, "tag", None)
                if not isinstance(tag, str):
                    continue
                if not tag.startswith("{"):
                    missing.append(node)

        if missing:
            for node in missing:
                node.tag = f"{{{default_namespace}}}{node.tag}"
            kwargs["default_namespace"] = default_namespace
    buffer = io.BytesIO()
    try:
        tree.write(buffer, **kwargs)
    except ValueError as exc:
        if "non-qualified names" in str(exc) and kwargs.pop("default_namespace", None):
            buffer = io.BytesIO()
            tree.write(buffer, **kwargs)
        else:
            raise

    xml_text = buffer.getvalue().decode("utf-8")

    if namespace_map and root is not None:
        insertions: List[str] = []
        root_start = xml_text.find("<")
        while root_start != -1 and root_start + 1 < len(xml_text) and xml_text[root_start + 1] in {"?", "!"}:
            root_start = xml_text.find("<", root_start + 1)
        root_end = xml_text.find(">", root_start if root_start != -1 else 0)
        if root_start != -1 and root_end != -1:
            root_tag = xml_text[root_start:root_end]
            alias_pattern = re.compile(rf"\sxmlns:(ns\d+)=\"{re.escape(XMLNS_NS)}\"")
            aliases = set(alias_pattern.findall(root_tag))
            for alias in aliases:
                root_tag = re.sub(rf"\sxmlns:{alias}=\"{re.escape(XMLNS_NS)}\"", "", root_tag)
                root_tag = re.sub(rf"(\s){alias}:", r"\1xmlns:", root_tag)
            if aliases:
                xml_text = xml_text[:root_start] + root_tag + xml_text[root_end:]
                root_end = xml_text.find(">", root_start)
                root_tag = xml_text[root_start:root_end]

            decl_pattern = re.compile(r"\sxmlns(?::([A-Za-z0-9_.\-]+))?=\"([^\"]+)\"")
            seen_decl: Set[Tuple[str, str]] = set()

            def _dedup_decl(match: re.Match[str]) -> str:
                prefix = match.group(1) or ""
                uri = match.group(2)
                key = (prefix, uri)
                if key in seen_decl:
                    return ""
                seen_decl.add(key)
                return match.group(0)

            root_tag = decl_pattern.sub(_dedup_decl, root_tag)
            if seen_decl:
                xml_text = xml_text[:root_start] + root_tag + xml_text[root_end:]
                root_end = xml_text.find(">", root_start)
                root_tag = xml_text[root_start:root_end]

            existing_decls: Dict[str, str] = {}
            for match in re.findall(r"xmlns(?::([A-Za-z0-9_.\-]+))?=\"([^\"]+)\"", root_tag):
                prefix, uri = match
                existing_decls[prefix or ""] = uri

            default_uri = namespace_map.get("")
            if default_uri and existing_decls.get("", "") != default_uri:
                insertions.append(f' xmlns="{default_uri}"')
            for prefix, uri in namespace_map.items():
                if prefix in {"", "xml", "xmlns"}:
                    continue
                if existing_decls.get(prefix) == uri:
                    continue
                insertions.append(f" xmlns:{prefix}=\"{uri}\"")
            if insertions:
                insert_pos = root_end
                if xml_text[insert_pos - 1] == "/":
                    insert_pos -= 1
                xml_text = xml_text[:insert_pos] + "".join(insertions) + xml_text[insert_pos:]

    with open(path, "w", encoding="utf-8") as f:
        f.write(xml_text)

def _word_set_text(node: LET._Element, text: str):
    run = node.getparent()
    if run is None or run.tag != f"{{{W_NS}}}r":
        node.text = text
        return

    children = list(run)
    try:
        idx = children.index(node)
    except ValueError:
        idx = -1

    # remove text/break nodes after the current text node so we can rebuild
    if idx >= 0:
        for child in children[idx + 1:]:
            if child.tag in {f"{{{W_NS}}}t", f"{{{W_NS}}}br"}:
                run.remove(child)

    parts = text.split("\n")
    first = parts[0] if parts else ""
    node.text = first
    if first.strip() != first or "\n" in first or first == "":
        node.set(f"{{{XML_NS}}}space", "preserve")
    else:
        node.attrib.pop(f"{{{XML_NS}}}space", None)

    for part in parts[1:]:
        br = LET.Element(f"{{{W_NS}}}br")
        run.append(br)
        t = LET.Element(f"{{{W_NS}}}t")
        t.set(f"{{{XML_NS}}}space", "preserve")
        t.text = part
        run.append(t)

def _word_snapshot(root) -> Tuple[List[Tuple[LET._Element, int, int]], str]:
    nodes: List[Tuple[LET._Element, int, int]] = []
    cursor = 0
    parts: List[str] = []
    for t in root.iter(f"{{{W_NS}}}t"):
        text = t.text or ""
        start = cursor
        cursor += len(text)
        nodes.append((t, start, cursor))
        parts.append(text)
    return nodes, "".join(parts)

def _word_splice_text(nodes: List[Tuple[LET._Element, int, int]], start: int, end: int, replacement: str, preserve: bool = False):
    inserted = False
    for node, node_start, node_end in nodes:
        if node_end <= start or node_start >= end:
            continue
        text = node.text or ""
        local_start = max(0, start - node_start)
        local_end = min(len(text), end - node_start)
        before = text[:local_start]
        after = text[local_end:]
        new_value = before + replacement + after
        if not inserted:
            if preserve:
                _word_set_text(node, new_value)
            else:
                node.text = new_value
            inserted = True
        else:
            remainder = before + after
            if preserve:
                _word_set_text(node, remainder)
            else:
                node.text = remainder

def _word_convert_placeholders(
    root,
    size_hints: Dict[str, Optional[float]],
    loop_map: Dict[str, List[Dict[str, str]]],
):
    nodes, full_text = _word_snapshot(root)
    if not nodes:
        return

    loop_vars: Dict[str, str] = {}
    loop_counter = 0
    loop_occurrences: Dict[str, int] = {}
    loop_field_hits: Dict[str, int] = {}
    loop_stack: List[str] = []

    def _loop_var(group: str) -> str:
        nonlocal loop_counter
        if group not in loop_vars:
            loop_counter += 1
            loop_vars[group] = f"__loop_{loop_counter}_{group}"
        return loop_vars[group]

    for match in WORD_INLINE_PATTERN.finditer(full_text):
        expr = match.group("txt") or ""
        expr = expr.strip()
        if not expr:
            continue
        parts = [p.strip() for p in expr.split(":") if p.strip()]
        if len(parts) >= 2 and parts[1] == "loop":
            group = parts[0]
            loop_occurrences[group] = loop_occurrences.get(group, 0) + 1

    pieces: List[str] = []
    pos = 0

    while pos < len(full_text):
        next_placeholder = WORD_INLINE_PATTERN.search(full_text, pos)
        next_end = full_text.find("#end", pos)

        if next_end != -1 and (next_placeholder is None or next_end < next_placeholder.start()):
            pieces.append(full_text[pos:next_end])
            if loop_stack:
                pieces.append("{%- endfor %}")
                loop_stack.pop()
            pos = next_end + 4
            continue

        if next_placeholder is None:
            pieces.append(full_text[pos:])
            break

        pieces.append(full_text[pos:next_placeholder.start()])

        img_var = next_placeholder.group("img")
        if img_var:
            size = parse_size_mm(next_placeholder.group("size") or "")
            if size is not None:
                size_hints.setdefault(img_var, size)
            pieces.append(f"{{{{ {img_var} }}}}")
            pos = next_placeholder.end()
            continue

        expr = next_placeholder.group("txt") or ""
        expr_clean = expr.strip()
        parts = [p.strip() for p in expr_clean.split(":") if p.strip()]
        replacement = next_placeholder.group(0)

        if parts:
            group = parts[0]
            if len(parts) >= 2 and parts[1] == "loop":
                var_name = _loop_var(group)
                if len(parts) == 2:
                    loop_stack.append(group)
                    replacement = f"{{%- for {var_name} in loops.get('{group}', []) %}}"
                else:
                    field = parts[2] if len(parts) > 2 else ""
                    if field:
                        replacement = f"{{{{ {var_name}.get('{field}', '') }}}}"
                    else:
                        replacement = f"{{{{ {var_name} }}}}"
                    loop_field_hits[group] = loop_field_hits.get(group, 0) + 1
                if group in loop_occurrences:
                    loop_occurrences[group] -= 1
                if (
                    loop_occurrences.get(group, 0) <= 0
                    and loop_field_hits.get(group, 0) > 0
                    and loop_stack
                    and loop_stack[-1] == group
                ):
                    replacement += "{%- endfor %}"
                    loop_stack.pop()
            else:
                if group in loop_vars or group in loop_map:
                    var_name = _loop_var(group)
                    field = parts[1] if len(parts) > 1 else ""
                    if field:
                        replacement = f"{{{{ {var_name}.get('{field}', '') }}}}"
                    else:
                        replacement = f"{{{{ {var_name} }}}}"
                else:
                    replacement = f"{{{{ {expr_clean} }}}}"

        pieces.append(replacement)
        pos = next_placeholder.end()

    while loop_stack:
        pieces.append("{%- endfor %}")
        loop_stack.pop()

    converted = "".join(pieces)
    _word_splice_text(nodes, 0, len(full_text), converted)

WORD_JINJA_PATTERN = re.compile(r"\{\{\s*(?P<var>%s)\s*\}\}" % VAR_NAME)

def _word_apply_text_map(root, text_map: Dict[str, str]):
    if not text_map:
        return
    while True:
        nodes, full_text = _word_snapshot(root)
        if not nodes:
            break
        target = None
        for m in WORD_JINJA_PATTERN.finditer(full_text):
            var = m.group("var")
            if var in text_map:
                target = (m.start(), m.end(), text_map[var])
                break
        if not target:
            break
        start, end, replacement = target
        _word_splice_text(nodes, start, end, replacement, preserve=True)

def _word_part_rels_path(xml_path: str) -> str:
    base = os.path.basename(xml_path)
    rels_dir = os.path.join(os.path.dirname(xml_path), "_rels")
    os.makedirs(rels_dir, exist_ok=True)
    return os.path.join(rels_dir, base + ".rels")

def _word_load_rels_tree(path: str) -> LET._ElementTree:
    if os.path.exists(path):
        return LET.parse(path)
    root = LET.Element(f"{{{REL_NS}}}Relationships")
    return LET.ElementTree(root)

def _word_max_docpr_id(root) -> int:
    max_id = 0
    for el in root.iter(f"{{{WP_NS}}}docPr"):
        try:
            max_id = max(max_id, int(el.get("id", "0")))
        except Exception:
            continue
    return max_id

def _word_next_docpr(counter: List[int]) -> int:
    counter[0] += 1
    return counter[0]

def _word_add_image_relationship(rels_root: LET._Element, target: str) -> Tuple[str, LET._Element]:
    rid_max = 0
    for rel in rels_root.findall(f"{{{REL_NS}}}Relationship"):
        rid = rel.get("Id", "")
        if rid.startswith("rId") and rid[3:].isdigit():
            rid_max = max(rid_max, int(rid[3:]))
    new_id = f"rId{rid_max + 1}"
    rel = LET.SubElement(rels_root, f"{{{REL_NS}}}Relationship")
    rel.set("Id", new_id)
    rel.set("Type", f"{R_NS}/image")
    rel.set("Target", target)
    return new_id, rel

def _word_make_inline_drawing(rid: str, docpr_id: int, cx: int, cy: int) -> LET._Element:
    drawing = LET.Element(f"{{{W_NS}}}drawing")
    inline = LET.SubElement(drawing, f"{{{WP_NS}}}inline")
    for key in ("distT", "distB", "distL", "distR"):
        inline.set(key, "0")
    extent = LET.SubElement(inline, f"{{{WP_NS}}}extent")
    extent.set("cx", str(max(cx, 1)))
    extent.set("cy", str(max(cy, 1)))
    effect = LET.SubElement(inline, f"{{{WP_NS}}}effectExtent")
    for key in ("l", "t", "r", "b"):
        effect.set(key, "0")
    docpr = LET.SubElement(inline, f"{{{WP_NS}}}docPr")
    docpr.set("id", str(docpr_id))
    docpr.set("name", f"Picture {docpr_id}")
    cNvGraphic = LET.SubElement(inline, f"{{{WP_NS}}}cNvGraphicFramePr")
    locks = LET.SubElement(cNvGraphic, f"{{{A_NS}}}graphicFrameLocks")
    locks.set("noChangeAspect", "1")
    graphic = LET.SubElement(inline, f"{{{A_NS}}}graphic")
    graphic_data = LET.SubElement(graphic, f"{{{A_NS}}}graphicData")
    graphic_data.set("uri", PIC_NS)
    pic = LET.SubElement(graphic_data, f"{{{PIC_NS}}}pic")
    nv_pic = LET.SubElement(pic, f"{{{PIC_NS}}}nvPicPr")
    cNvPr = LET.SubElement(nv_pic, f"{{{PIC_NS}}}cNvPr")
    cNvPr.set("id", "0")
    cNvPr.set("name", f"Picture {docpr_id}")
    cNvPicPr = LET.SubElement(nv_pic, f"{{{PIC_NS}}}cNvPicPr")
    pic_locks = LET.SubElement(cNvPicPr, f"{{{A_NS}}}picLocks")
    pic_locks.set("noChangeAspect", "1")
    pic_locks.set("noChangeArrowheads", "1")
    blip_fill = LET.SubElement(pic, f"{{{PIC_NS}}}blipFill")
    blip = LET.SubElement(blip_fill, f"{{{A_NS}}}blip")
    blip.set(f"{{{R_NS}}}embed", rid)
    stretch = LET.SubElement(blip_fill, f"{{{A_NS}}}stretch")
    LET.SubElement(stretch, f"{{{A_NS}}}fillRect")
    sp_pr = LET.SubElement(pic, f"{{{PIC_NS}}}spPr")
    xfrm = LET.SubElement(sp_pr, f"{{{A_NS}}}xfrm")
    off = LET.SubElement(xfrm, f"{{{A_NS}}}off")
    off.set("x", "0")
    off.set("y", "0")
    ext = LET.SubElement(xfrm, f"{{{A_NS}}}ext")
    ext.set("cx", str(max(cx, 1)))
    ext.set("cy", str(max(cy, 1)))
    prst = LET.SubElement(sp_pr, f"{{{A_NS}}}prstGeom")
    prst.set("prst", "rect")
    LET.SubElement(prst, f"{{{A_NS}}}avLst")
    return drawing

def _word_content_xmls(extracted_dir: str) -> List[str]:
    targets = list(WORD_XML_TARGETS)
    wdir = os.path.join(extracted_dir, "word")
    if os.path.isdir(wdir):
        for fn in os.listdir(wdir):
            if fn.startswith("header") and fn.endswith(".xml"): targets.append(f"word/{fn}")
            if fn.startswith("footer") and fn.endswith(".xml"): targets.append(f"word/{fn}")
    return [os.path.join(extracted_dir, p) for p in targets if os.path.exists(os.path.join(extracted_dir, p))]

def docx_convert_tags_to_jinja(
    in_docx: str,
    out_docx: str,
    loop_map: Optional[Dict[str, List[Dict[str, str]]]] = None,
) -> Dict[str, Optional[float]]:
    # {var}/{[var]} → {{ var }} へ。英数字+下線のタグのみ変換（Jinja誤爆防止）
    tmpdir = tempfile.mkdtemp()
    size_hints: Dict[str, Optional[float]] = {}
    try:
        with zipfile.ZipFile(in_docx, 'r') as zin:
            zin.extractall(tmpdir)
        for p in _word_content_xmls(tmpdir):
            parser = LET.XMLParser(remove_blank_text=False)
            tree = LET.parse(p, parser)
            root = tree.getroot()
            _word_convert_placeholders(root, size_hints, loop_map or {})
            tree.write(p, encoding="utf-8", xml_declaration=True)

        with zipfile.ZipFile(out_docx, 'w', zipfile.ZIP_DEFLATED) as zout:
            for root, _, files in os.walk(tmpdir):
                for fn in files:
                    full = os.path.join(root, fn)
                    zout.write(full, os.path.relpath(full, tmpdir))
    finally:
        shutil.rmtree(tmpdir, ignore_errors=True)
    return size_hints

def _word_replace_placeholder_with_drawing(root, nodes: List[Tuple[LET._Element, int, int]], start: int, end: int, drawing: LET._Element) -> bool:

    if not nodes:
        return False
    affected_runs: List[LET._Element] = []
    for node, node_start, node_end in nodes:
        if node_end <= start or node_start >= end:
            continue
        run = node.getparent()
        if run is None or run.tag != f"{{{W_NS}}}r":
            continue
        if run not in affected_runs:
            affected_runs.append(run)
        text = node.text or ""
        local_start = max(0, start - node_start)
        local_end = min(len(text), end - node_start)
        new_text = text[:local_start] + text[local_end:]
        if new_text:
            _word_set_text(node, new_text)
        else:
            run.remove(node)
    if not affected_runs:
        return False
    last_run = affected_runs[-1]
    parent = last_run.getparent()
    if parent is None:
        return False
    insert_idx = parent.index(last_run) + 1
    new_run = LET.Element(f"{{{W_NS}}}r")
    rpr = affected_runs[0].find(f"{{{W_NS}}}rPr")
    if rpr is not None:
        new_run.append(LET.fromstring(LET.tostring(rpr)))
    new_run.append(drawing)
    parent.insert(insert_idx, new_run)
    for run in affected_runs:
        removable = True
        for child in run:
            if child.tag not in {f"{{{W_NS}}}rPr"}:
                removable = False
                break
        if removable and (run.text is None or not run.text.strip()):
            run_parent = run.getparent()
            if run_parent is not None:
                run_parent.remove(run)
    return True

def _word_prepare_image_assets(image_blobs: Dict[str, Dict[str, Optional[float]]]) -> Dict[str, Dict[str, object]]:
    if not image_blobs:
        return {}
    from PIL import Image as PILImage

    assets: Dict[str, Dict[str, object]] = {}
    for idx, (var, info) in enumerate(image_blobs.items(), start=1):
        data = info.get("bytes") if isinstance(info, dict) else None
        if not data:
            continue
        mm = None
        if isinstance(info, dict):
            mm = info.get("mm")
        try:
            img = PILImage.open(io.BytesIO(data)).convert("RGBA")
        except Exception:
            continue
        if mm:
            px = mm_to_pixels(mm, dpi=96)
            if px > 0:
                w, h = img.size
                if w:
                    new_h = int(round(h * (px / w))) if w else h
                    new_h = max(new_h, 1)
                    img = img.resize((max(px, 1), new_h), PILImage.LANCZOS)
        width_px, height_px = img.size
        if width_px <= 0 or height_px <= 0:
            continue
        bio = io.BytesIO()
        img.save(bio, format="PNG")
        safe = re.sub(r"[^A-Za-z0-9]+", "_", var).strip("_") or "image"
        filename = f"auto_{idx:04d}_{safe}.png"
        cx = int(round(max(width_px, 1) / 96 * EMU_PER_INCH))
        cy = int(round(max(height_px, 1) / 96 * EMU_PER_INCH))
        assets[var] = {
            "bytes": bio.getvalue(),
            "filename": filename,
            "target": f"media/{filename}",
            "cx": max(cx, 1),
            "cy": max(cy, 1),
        }
    return assets

def _word_apply_images(root, rels_tree: LET._ElementTree, assets: Dict[str, Dict[str, object]]) -> Tuple[bool, List[str]]:
    if not assets:
        return False, []
    rels_root = rels_tree.getroot()
    docpr_counter = [_word_max_docpr_id(root)]
    changed = False
    used: List[str] = []
    for var, asset in assets.items():
        pattern = re.compile(r"\{\{\s*%s\s*\}\}" % re.escape(var))
        while True:
            nodes, full_text = _word_snapshot(root)
            if not nodes:
                break
            m = pattern.search(full_text)
            if not m:
                break
            rid, rel_elem = _word_add_image_relationship(rels_root, asset["target"])
            docpr_id = _word_next_docpr(docpr_counter)
            drawing = _word_make_inline_drawing(rid, docpr_id, int(asset.get("cx", 1)), int(asset.get("cy", 1)))
            if _word_replace_placeholder_with_drawing(root, nodes, m.start(), m.end(), drawing):
                changed = True
                used.append(var)
            else:
                rels_root.remove(rel_elem)
                docpr_counter[0] -= 1
                break
    return changed, used

def _word_postprocess_docx(docx_path: str, text_map: Dict[str, str], assets: Dict[str, Dict[str, object]]):
    tmpdir = tempfile.mkdtemp()
    try:
        with zipfile.ZipFile(docx_path, 'r') as zin:
            zin.extractall(tmpdir)

        used_vars: List[str] = []
        for p in _word_content_xmls(tmpdir):
            parser = LET.XMLParser(remove_blank_text=False)
            tree = LET.parse(p, parser)
            root = tree.getroot()
            _word_apply_text_map(root, text_map)
            if assets:
                rels_path = _word_part_rels_path(p)
                rels_tree = _word_load_rels_tree(rels_path)
                changed, used = _word_apply_images(root, rels_tree, assets)
                if changed:
                    rels_tree.write(rels_path, encoding="utf-8", xml_declaration=True)
                if used:
                    used_vars.extend(used)
            tree.write(p, encoding="utf-8", xml_declaration=True)

        if assets and used_vars:
            media_dir = os.path.join(tmpdir, "word", "media")
            os.makedirs(media_dir, exist_ok=True)
            for var in set(used_vars):
                asset = assets.get(var)
                if not asset:
                    continue
                with open(os.path.join(media_dir, asset["filename"]), "wb") as f:
                    f.write(asset["bytes"])

        with zipfile.ZipFile(docx_path, 'w', zipfile.ZIP_DEFLATED) as zout:
            for root_dir, _, files in os.walk(tmpdir):
                for fn in files:
                    full = os.path.join(root_dir, fn)
                    zout.write(full, os.path.relpath(full, tmpdir))
    finally:
        shutil.rmtree(tmpdir, ignore_errors=True)

def docx_render(
    in_docx: str,
    out_docx: str,
    text_map: Dict[str, str],
    image_map: Dict[str, Dict],
    loop_map: Optional[Dict[str, List[Dict[str, str]]]] = None,
):
    from docxtpl import DocxTemplate, InlineImage
    from docx.shared import Mm

    tmp = in_docx + ".jinja.docx"
    resolved_loops: Dict[str, List[Dict[str, str]]] = loop_map or {}

    size_hints = docx_convert_tags_to_jinja(in_docx, tmp, resolved_loops)

    doc = DocxTemplate(tmp)
    ctx: Dict[str, object] = {}
    for k, v in text_map.items():
        ctx[k] = v
    ctx.setdefault("loops", resolved_loops)
    image_blobs: Dict[str, Dict[str, Optional[float]]] = {}
    for k, meta in image_map.items():
        r = requests.get(meta["url"], timeout=20); r.raise_for_status()
        content = r.content
        bio = io.BytesIO(content)
        mm = meta.get("mm") or size_hints.get(k)
        image_blobs[k] = {"bytes": content, "mm": mm}
        ctx[k] = InlineImage(doc, bio, width=Mm(mm)) if mm else InlineImage(doc, bio)
    jinja_env = Environment(autoescape=False, undefined=DebugUndefined)
    doc.render(ctx, jinja_env=jinja_env)
    doc.save(out_docx)
    os.remove(tmp)

    assets = _word_prepare_image_assets(image_blobs)
    _word_postprocess_docx(out_docx, text_map, assets)

# ------------ Excel (.xlsx) ------------
def _xlsx_cell_to_coords(cell_ref: str) -> Tuple[Optional[int], Optional[int]]:
    m = CELL_REF_RE.match(cell_ref or "")
    if not m:
        return None, None
    col_letters, row_str = m.groups()
    col_idx = 0
    for ch in col_letters.upper():
        if not ('A' <= ch <= 'Z'):
            return None, None
        col_idx = col_idx * 26 + (ord(ch) - ord('A') + 1)
    try:
        row_idx = int(row_str)
    except ValueError:
        return None, None
    return col_idx - 1, row_idx - 1


def _xlsx_next_rel_id(root: ET.Element) -> str:
    max_id = 0
    for rel in root.findall(f"{{{REL_NS}}}Relationship"):
        rid = rel.get("Id", "")
        if rid.startswith("rId") and rid[3:].isdigit():
            max_id = max(max_id, int(rid[3:]))
    return f"rId{max_id + 1}"


def _xlsx_max_docpr_id(root: ET.Element) -> int:
    max_id = 0
    for el in root.iter():
        val = el.get("id")
        if val and val.isdigit():
            max_id = max(max_id, int(val))
    return max_id


def _xlsx_find_drawing_placeholders(drawings_dir: str, drawing_to_sheet: Dict[str, List[Dict[str, object]]]) -> List[Dict[str, object]]:
    placements: List[Dict[str, object]] = []
    if not os.path.isdir(drawings_dir):
        return placements

    ns = {"xdr": XDR_NS, "a": A_NS}

    for drawing_name, sheet_infos in drawing_to_sheet.items():
        path = os.path.join(drawings_dir, drawing_name)
        if not os.path.exists(path):
            continue
        try:
            tree = ET.parse(path)
        except Exception:
            continue

        root = tree.getroot()
        anchors = list(root)
        if not anchors:
            continue

        sheet_info = sheet_infos[0] if sheet_infos else {}

        for idx, anchor in enumerate(anchors):
            if anchor.tag not in {
                f"{{{XDR_NS}}}oneCellAnchor",
                f"{{{XDR_NS}}}twoCellAnchor",
                f"{{{XDR_NS}}}absoluteAnchor",
            }:
                continue

            sp = anchor.find("xdr:sp", ns)
            if sp is None:
                continue

            text_fragments: List[str] = []
            for t_node in sp.findall(".//a:t", ns):
                if t_node.text:
                    text_fragments.append(t_node.text)
            combined_text = "".join(text_fragments).strip()
            target_var, size_hint = parse_image_tag(combined_text)

            if not target_var:
                continue

            c_nv_pr = sp.find("xdr:nvSpPr/xdr:cNvPr", ns)
            docpr_id = c_nv_pr.get("id") if c_nv_pr is not None else None
            shape_name = c_nv_pr.get("name") if c_nv_pr is not None else None

            off_x = off_y = cx = cy = None
            xfrm = sp.find("xdr:spPr/a:xfrm", ns)
            if xfrm is not None:
                off = xfrm.find("a:off", ns)
                ext = xfrm.find("a:ext", ns)
                if off is not None:
                    off_x = off.get("x")
                    off_y = off.get("y")
                if ext is not None:
                    cx = ext.get("cx")
                    cy = ext.get("cy")

            placements.append({
                "source": "drawing",
                "drawing_name": drawing_name,
                "anchor_index": idx,
                "var": target_var,
                "size_hint": size_hint,
                "sheet_file": sheet_info.get("sheet_file"),
                "sheet_name": sheet_info.get("sheet_name"),
                "sheet_index": sheet_info.get("sheet_index"),
                "docpr_id": docpr_id,
                "shape_name": shape_name,
                "off_x": off_x,
                "off_y": off_y,
                "cx": cx,
                "cy": cy,
            })

    return placements


def _xlsx_set_anchor_size(anchor_el: Optional[ET.Element], cx: int, cy: int):
    if anchor_el is None:
        return

    ns = {"xdr": XDR_NS}
    tag = anchor_el.tag
    if tag in {f"{{{XDR_NS}}}oneCellAnchor", f"{{{XDR_NS}}}absoluteAnchor"}:
        ext_el = anchor_el.find("xdr:ext", ns)
        if ext_el is None:
            ext_el = ET.SubElement(anchor_el, f"{{{XDR_NS}}}ext")
        ext_el.set("cx", str(cx))
        ext_el.set("cy", str(cy))


def _xlsx_cell_text(
    cell: ET.Element,
    ns: Dict[str, str],
    shared_strings: List[str],
) -> str:
    t_attr = cell.get("t")
    if t_attr == "s":
        v_node = cell.find("s:v", ns)
        if v_node is None or v_node.text is None:
            return ""
        try:
            idx = int(v_node.text)
        except (TypeError, ValueError):
            return ""
        if 0 <= idx < len(shared_strings):
            return shared_strings[idx] or ""
        return ""
    if t_attr == "inlineStr":
        parts: List[str] = []
        for t_node in cell.findall("s:is/s:t", ns):
            parts.append(t_node.text or "")
        return "".join(parts)
    v_node = cell.find("s:v", ns)
    if v_node is not None and v_node.text is not None:
        return v_node.text
    return ""


def _xlsx_set_inline_text(cell: ET.Element, ns: Dict[str, str], text: str):
    for child in list(cell):
        if child.tag == f"{{{S_NS}}}f":
            continue
        cell.remove(child)
    cell.set("t", "inlineStr")
    is_node = ET.SubElement(cell, f"{{{S_NS}}}is")
    t_node = ET.SubElement(is_node, f"{{{S_NS}}}t")
    if text and (text.strip() != text or "\n" in text):
        t_node.set(f"{{{XML_NS}}}space", "preserve")
    t_node.text = text or ""


def _xlsx_clear_cell_value(cell: ET.Element):
    for child in list(cell):
        if child.tag == f"{{{S_NS}}}f":
            continue
        cell.remove(child)
    if "t" in cell.attrib:
        del cell.attrib["t"]


CELL_LOOP_GROUP_PATTERN = re.compile(
    rf"\{{\s*(?P<group>{VAR_NAME})\s*:\s*(?:loop(?:\s*:\s*{VAR_NAME})?|{VAR_NAME})\s*\}}"
)


def _xlsx_cell_loop_groups(text: str, loop_map: Dict[str, List[Dict[str, str]]]) -> Set[str]:
    if not text or not loop_map:
        return set()
    groups = {match.group("group") for match in CELL_LOOP_GROUP_PATTERN.finditer(text)}
    return {group for group in groups if group in loop_map}


def _xlsx_apply_loop_text(
    text: str,
    group: str,
    entry: Dict[str, str],
    text_map: Dict[str, str],
) -> str:
    result = text.replace(f"{{{group}:loop}}", "")
    result = result.replace("#end", "")
    token_pattern = re.compile(
        rf"\{{\s*{re.escape(group)}\s*:\s*(?:loop\s*:\s*)?(?P<field>{VAR_NAME})\s*\}}"
    )

    def _replace_field(match: re.Match[str]) -> str:
        field = match.group("field")
        return entry.get(field, "") or ""

    result = token_pattern.sub(_replace_field, result)
    result = _apply_text_tokens(result, text_map)
    return result


def _xlsx_reindex_rows(sheet_data: ET.Element, ns: Dict[str, str]):
    for row_idx, row_el in enumerate(sheet_data.findall("s:row", ns), start=1):
        row_el.set("r", str(row_idx))
        for cell in row_el.findall("s:c", ns):
            ref = cell.get("r")
            if not ref:
                continue
            m = CELL_REF_RE.match(ref)
            if not m:
                continue
            col_letters = m.group(1)
            cell.set("r", f"{col_letters}{row_idx}")


def _xlsx_expand_loops(
    sheet_root: ET.Element,
    shared_strings: List[str],
    loop_map: Dict[str, List[Dict[str, str]]],
    text_map: Dict[str, str],
):
    loop_map = loop_map or {}

    if not loop_map:
        return

    ns = {"s": S_NS}
    sheet_data = sheet_root.find("s:sheetData", ns)
    if sheet_data is None:
        return

    for row in sheet_data.findall("s:row", ns):
        for cell in row.findall("s:c", ns):
            original_text = _xlsx_cell_text(cell, ns, shared_strings)
            if original_text is None:
                continue
            groups = _xlsx_cell_loop_groups(original_text, loop_map)
            if not groups:
                if original_text and re.fullmatch(r"\s*#end\s*", original_text):
                    _xlsx_clear_cell_value(cell)
                continue
            if len(groups) > 1:
                merged = original_text
                for group in groups:
                    merged = _xlsx_apply_loop_text(merged, group, {}, text_map) or ""
                if merged:
                    _xlsx_set_inline_text(cell, ns, merged)
                else:
                    _xlsx_clear_cell_value(cell)
                continue

            group = next(iter(groups))
            entries = loop_map.get(group) or []
            template = original_text
            if entries:
                fragments = [
                    _xlsx_apply_loop_text(template, group, entry, text_map) or ""
                    for entry in entries
                ]
                result = "\n".join(fragments)
            else:
                result = _xlsx_apply_loop_text(template, group, {}, text_map) or ""
            if result:
                _xlsx_set_inline_text(cell, ns, result)
            else:
                _xlsx_clear_cell_value(cell)

    _xlsx_reindex_rows(sheet_data, ns)


def _decode_base64_payload(payload: str) -> Optional[bytes]:
    data = re.sub(r"\s+", "", payload or "")
    if not data:
        return None
    padding = (-len(data)) % 4
    if padding:
        data += "=" * padding
    try:
        return base64.b64decode(data, validate=False)
    except (binascii.Error, ValueError):
        return None


def _xlsx_fetch_image_bytes(source: str) -> Optional[bytes]:
    if not source:
        return None

    text = source.strip()
    if not text:
        return None

    if text.startswith("data:"):
        header, _, payload = text.partition(",")
        if not payload:
            return None
        if ";base64" in header:
            return _decode_base64_payload(payload)
        return urllib.parse.unquote_to_bytes(payload)

    if text.startswith("base64:"):
        _, _, payload = text.partition(":")
        return _decode_base64_payload(payload)

    if text.startswith("base64,"):
        return _decode_base64_payload(text[7:])

    session = _get_generic_http_session()
    try:
        resp = session.get(text, timeout=_generic_http_timeout())
        resp.raise_for_status()
        return resp.content
    except requests.RequestException:
        return None


def _xlsx_update_content_types(extracted_dir: str, media_exts: Set[str], drawing_files: Set[str]):
    if not media_exts and not drawing_files:
        return

    path = os.path.join(extracted_dir, "[Content_Types].xml")
    if not os.path.exists(path):
        return

    try:
        tree, nsmap = _xml_parse_tree(path)
    except Exception:
        return

    root = tree.getroot()
    if root is None:
        return

    changed = False
    ns = {"ct": CONTENT_TYPES_NS}
    defaults = {}
    for node in root.findall("ct:Default", ns):
        ext = (node.get("Extension") or "").lower()
        if ext:
            defaults[ext] = node

    media_map = {
        "png": "image/png",
        "jpg": "image/jpeg",
        "jpeg": "image/jpeg",
    }
    for ext in sorted(media_exts):
        lower = ext.lower()
        if lower in defaults:
            continue
        content_type = media_map.get(lower, f"image/{lower}")
        node = ET.SubElement(root, f"{{{CONTENT_TYPES_NS}}}Default")
        node.set("Extension", lower)
        node.set("ContentType", content_type)
        changed = True

    overrides = {}
    for node in root.findall("ct:Override", ns):
        part = node.get("PartName") or ""
        if part:
            overrides[part] = node

    drawing_content_type = "application/vnd.openxmlformats-officedocument.drawing+xml"
    for drawing_name in sorted(drawing_files):
        part = f"/xl/drawings/{drawing_name}"
        if part in overrides:
            continue
        node = ET.SubElement(root, f"{{{CONTENT_TYPES_NS}}}Override")
        node.set("PartName", part)
        node.set("ContentType", drawing_content_type)
        changed = True

    if changed:
        _xml_write_tree(tree, path, default_namespace=CONTENT_TYPES_NS, namespace_map=nsmap)


def _xlsx_ensure_dir(path: str):
    if not os.path.isdir(path):
        os.makedirs(path, exist_ok=True)


def _xlsx_sheet_map(extracted_dir: str) -> Dict[str, Tuple[Optional[str], Optional[int]]]:
    mapping: Dict[str, Tuple[Optional[str], Optional[int]]] = {}
    workbook_xml = os.path.join(extracted_dir, "xl", "workbook.xml")
    rels_xml = os.path.join(extracted_dir, "xl", "_rels", "workbook.xml.rels")
    if not os.path.exists(workbook_xml):
        return mapping

    rid_to_target: Dict[str, str] = {}
    if os.path.exists(rels_xml):
        tree = ET.parse(rels_xml); root = tree.getroot()
        for rel in root.findall(f".//{{{REL_NS}}}Relationship"):
            if rel.get("Type", "").endswith("/worksheet"):
                rid = rel.get("Id"); target = rel.get("Target")
                if rid and target:
                    rid_to_target[rid] = target.replace('\\', '/')

    ns = {"s": S_NS, "r": R_NS}
    tree = ET.parse(workbook_xml); root = tree.getroot()
    sheets = root.find("s:sheets", ns)
    if sheets is None:
        return mapping
    for idx, sheet in enumerate(sheets.findall("s:sheet", ns)):
        name = sheet.get("name")
        rid = sheet.get(f"{{{R_NS}}}id")
        target = rid_to_target.get(rid or "")
        if target:
            rel_path = os.path.normpath(os.path.join("xl", target))
            basename = os.path.basename(rel_path)
            mapping[basename] = (name, idx)
    return mapping

def xlsx_force_full_recalc(extracted_dir: str):
    p = os.path.join(extracted_dir, "xl", "workbook.xml")
    if not os.path.exists(p): return
    ns = {"s": S_NS}
    tree, workbook_nsmap = _xml_parse_tree(p)
    root = tree.getroot()
    calcPr = root.find("s:calcPr", ns)
    if calcPr is None:
        calcPr = ET.SubElement(root, f"{{{ns['s']}}}calcPr")
    if not calcPr.get("calcId"):
        # Excel expects a calcId even when forcing a recalculation; reuse the
        # default value generated by openpyxl when the workbook lacks one.
        calcPr.set("calcId", "124519")
    calcPr.set("calcMode", "auto")
    calcPr.set("fullCalcOnLoad", "1")
    calcPr.set("calcOnSave", "1")
    calcPr.set("forceFullCalc", "1")
    chain = os.path.join(extracted_dir, "xl", "calcChain.xml")
    if os.path.exists(chain):
        try: os.remove(chain)
        except: pass
    rels_path = os.path.join(extracted_dir, "xl", "_rels", "workbook.xml.rels")
    if os.path.exists(rels_path):
        rels_tree, rels_nsmap = _xml_parse_tree(rels_path)
        rels_root = rels_tree.getroot()
        removed = False
        for rel in list(rels_root.findall(f".//{{{REL_NS}}}Relationship")):
            target = (rel.get("Target") or "").replace("\\", "/")
            rel_type = rel.get("Type") or ""
            if target.endswith("calcChain.xml") or rel_type == CALC_CHAIN_REL_TYPE:
                rels_root.remove(rel)
                removed = True
        if removed:
            default_rels_ns = rels_nsmap.get("") if rels_nsmap else REL_NS
            _xml_write_tree(
                rels_tree,
                rels_path,
                default_namespace=default_rels_ns,
                namespace_map=rels_nsmap,
            )
    ct_path = os.path.join(extracted_dir, "[Content_Types].xml")
    if os.path.exists(ct_path):
        ct_tree, ct_nsmap = _xml_parse_tree(ct_path)
        ct_root = ct_tree.getroot()
        ns_ct = {"ct": CONTENT_TYPES_NS}
        removed = False
        for node in list(ct_root.findall("ct:Override", ns_ct)):
            part = (node.get("PartName") or "").replace("\\", "/")
            if part.lower() == CALC_CHAIN_PART.lower():
                ct_root.remove(node)
                removed = True
        if removed:
            _xml_write_tree(
                ct_tree,
                ct_path,
                default_namespace=CONTENT_TYPES_NS,
                namespace_map=ct_nsmap,
            )
    _xml_write_tree(tree, p, default_namespace=workbook_nsmap.get("") if workbook_nsmap else S_NS, namespace_map=workbook_nsmap)

def _xlsx_escape_sheet_name(name: str) -> str:
    if not name:
        return ""
    if re.search(r"[\s'!]", name):
        return "'" + name.replace("'", "''") + "'"
    return name

def xlsx_update_formula_caches(xlsx_path: str, formula_cells: List[Dict]):
    if not formula_cells:
        return
    try:
        from xlcalculator import ModelCompiler, Evaluator
    except Exception:
        return

    try:
        compiler = ModelCompiler()
        model = compiler.read_and_parse_archive(xlsx_path)
        evaluator = Evaluator(model)
    except Exception:
        return

    computed: Dict[Tuple[str, str], Dict[str, Optional[str]]] = {}
    fallbacks: Dict[Tuple[str, str], Dict[str, Optional[str]]] = {}
    needs_fallback_write = False
    sheet_names_by_index: List[str] = []
    try:
        # model.cells keys look like "Sheet!A1"; derive sheet list lazily
        seen = []
        for key in model.cells.keys():
            sheet_part = key.split("!", 1)[0]
            if sheet_part not in seen:
                seen.append(sheet_part)
        sheet_names_by_index = seen
    except Exception:
        sheet_names_by_index = []

    for info in formula_cells:
        cell_ref = info.get("cell_ref")
        sheet_file = info.get("sheet_file")
        sheet_name = info.get("sheet_name")
        sheet_index = info.get("sheet_index")
        if not cell_ref or not sheet_file:
            continue
        if not sheet_name and sheet_index is not None and 0 <= sheet_index < len(sheet_names_by_index):
            sheet_name = sheet_names_by_index[sheet_index]
        if not sheet_name:
            continue
        key = (sheet_file, cell_ref)
        original_value = info.get("original_value")
        original_type = info.get("original_type")
        fallbacks[key] = {
            "value": original_value,
            "type": original_type,
        }
        if original_value is not None:
            needs_fallback_write = True
        address = f"{_xlsx_escape_sheet_name(sheet_name)}!{cell_ref}"
        try:
            value = evaluator.evaluate(address)
        except Exception:
            continue
        if hasattr(value, "value"):
            value = value.value
        formatted, type_hint = _format_formula_value(value)
        if formatted is None:
            continue
        computed[key] = {"value": formatted, "type": type_hint}

    if not computed and not needs_fallback_write:
        return

    tmpdir = tempfile.mkdtemp()
    try:
        with zipfile.ZipFile(xlsx_path, 'r') as zin:
            zin.extractall(tmpdir)
        ns = {"s": S_NS}
        updated: Dict[str, Tuple[ET.ElementTree, Dict[str, str]]] = {}
        for info in formula_cells:
            sheet_file = info.get("sheet_file")
            cell_ref = info.get("cell_ref")
            if not sheet_file or not cell_ref:
                continue
            key = (sheet_file, cell_ref)
            sheet_path = os.path.join(tmpdir, "xl", "worksheets", sheet_file)
            if not os.path.exists(sheet_path):
                continue
            if sheet_file not in updated:
                tree, nsmap = _xml_parse_tree(sheet_path)
                updated[sheet_file] = (tree, nsmap)
            tree, nsmap = updated[sheet_file]
            root = tree.getroot()
            cell = root.find(f".//s:c[@r='{cell_ref}']", ns)
            if cell is None:
                continue
            v_node = cell.find("s:v", ns)
            if key in computed:
                if v_node is None:
                    v_node = ET.SubElement(cell, f"{{{ns['s']}}}v")
                result = computed[key]
                v_node.text = result.get("value") or ""
                type_hint = result.get("type")
                if type_hint == "b":
                    cell.set("t", "b")
                elif type_hint == "str":
                    cell.set("t", "str")
                else:
                    cell.attrib.pop("t", None)
            else:
                fallback = fallbacks.get(key, {})
                original_value = fallback.get("value")
                original_type = fallback.get("type")
                if original_value is not None:
                    if v_node is None:
                        v_node = ET.SubElement(cell, f"{{{ns['s']}}}v")
                    v_node.text = original_value
                    if original_type:
                        cell.set("t", original_type)
                    else:
                        cell.attrib.pop("t", None)
        for sheet_file, (tree, nsmap) in updated.items():
            sheet_path = os.path.join(tmpdir, "xl", "worksheets", sheet_file)
            _xml_write_tree(tree, sheet_path, namespace_map=nsmap)
        with zipfile.ZipFile(xlsx_path, 'w', zipfile.ZIP_DEFLATED) as zout:
            for root_dir, _, files in os.walk(tmpdir):
                for fn in files:
                    full = os.path.join(root_dir, fn)
                    zout.write(full, os.path.relpath(full, tmpdir))
    finally:
        shutil.rmtree(tmpdir, ignore_errors=True)

def xlsx_patch_and_place(
    src_xlsx: str,
    dst_xlsx: str,
    text_map: Dict[str, str],
    image_map: Dict[str, Dict],
    loop_map: Optional[Dict[str, List[Dict[str, str]]]] = None,
):
    """
    1) XML直編集で {var} を置換（完全一致は数値化、<br>→\n）、{[img]} はセルから除去し placements に記録
    2) drawing XML を直接編集して placements に新規画像挿入（既存図形/グラフは維持）
    3) fullCalcOnLoad=1 で再計算
    """
    ns = {"s": S_NS}
    tmpdir = tempfile.mkdtemp()
    placements: List[Dict[str, object]] = []
    formula_cells: List[Dict[str, object]] = []
    sheet_drawings: Dict[str, List[Dict[str, object]]] = {}
    shared_strings_values: List[str] = []
    resolved_loops = loop_map or {}

    try:
        with zipfile.ZipFile(src_xlsx, 'r') as zin:
            zin.extractall(tmpdir)

        # sharedStrings
        sst_path = os.path.join(tmpdir, "xl", "sharedStrings.xml")
        numeric_candidates: Dict[int, Tuple[bool, Optional[float]]] = {}
        img_sst_idx: Dict[int, Tuple[str, Optional[float]]] = {}

        if os.path.exists(sst_path):
            tree, sst_nsmap = _xml_parse_tree(sst_path)
            root = tree.getroot(); idx = -1
            for si in root.findall("s:si", ns):
                idx += 1
                t_nodes = si.findall("s:t", ns)
                if t_nodes:
                    original = "".join([t.text or "" for t in t_nodes])
                else:
                    original = "".join([(r.find("s:t", ns).text or "") for r in si.findall("s:r", ns) if r.find("s:t", ns) is not None])

                # 画像タグ？
                var, size_hint = parse_image_tag(original or "")
                if var:
                    img_sst_idx[idx] = (var, size_hint)
                    for r in list(si): si.remove(r)
                    t = ET.SubElement(si, f"{{{ns['s']}}}t"); t.text = ""
                    shared_strings_values.append("")
                    continue

                # テキスト置換
                replaced = _apply_text_tokens(original, text_map)

                # 書き戻し
                for r in list(si): si.remove(r)
                t = ET.SubElement(si, f"{{{ns['s']}}}t"); t.text = replaced
                shared_strings_values.append(replaced or "")

                # 完全一致 = 数値候補
                txt_match = TXT_KEY_PATTERN.match(original or "")
                if txt_match:
                    var_name = txt_match.group("var")
                    mapped = text_map.get(var_name)
                    if mapped is not None:
                        num, _ = parse_numberlike(mapped)
                        numeric_candidates[idx] = ((num is not None), num)

            _xml_write_tree(tree, sst_path, namespace_map=sst_nsmap)

        # worksheets
        ws_dir = os.path.join(tmpdir, "xl", "worksheets")
        sheet_map = _xlsx_sheet_map(tmpdir)
        if os.path.isdir(ws_dir):
            for fn in os.listdir(ws_dir):
                if not fn.endswith(".xml"): continue
                p = os.path.join(ws_dir, fn)
                tree, sheet_nsmap = _xml_parse_tree(p)
                root = tree.getroot()

                _xlsx_expand_loops(root, shared_strings_values, resolved_loops, text_map)

                sheet_name, sheet_index = sheet_map.get(fn, (None, None))
                if sheet_index is None:
                    m = re.findall(r'\d+', fn)
                    sheet_index = int(m[0]) - 1 if m else 0

                rels_path = os.path.join(tmpdir, "xl", "worksheets", "_rels", f"{fn}.rels")
                if os.path.exists(rels_path):
                    try:
                        rels_tree = ET.parse(rels_path)
                        rels_root = rels_tree.getroot()
                        for rel in rels_root.findall(f"{{{REL_NS}}}Relationship"):
                            if rel.get("Type") == f"{R_NS}/drawing":
                                target = (rel.get("Target") or "").replace('\\', '/')
                                drawing_name = os.path.basename(target)
                                if drawing_name:
                                    sheet_drawings.setdefault(drawing_name, []).append({
                                        "sheet_file": fn,
                                        "sheet_name": sheet_name,
                                        "sheet_index": sheet_index,
                                    })
                    except Exception:
                        pass

                for c in root.findall(".//s:c", ns):
                    t_attr = c.get("t")
                    v_node = c.find("s:v", ns)
                    is_node = c.find("s:is", ns)
                    f_node = c.find("s:f", ns)
                    r_attr = c.get("r") or ""

                    if f_node is not None:
                        formula_cells.append({
                            "sheet_file": fn,
                            "sheet_name": sheet_name,
                            "sheet_index": sheet_index,
                            "cell_ref": r_attr,
                            "original_value": v_node.text if v_node is not None else None,
                            "original_type": t_attr if t_attr is not None else None,
                        })

                    # 数式セルはキャッシュ値を削除し LibreOffice での再計算を確実化
                    if f_node is not None and v_node is not None:
                        try: c.remove(v_node)
                        except: pass
                        v_node = None

                    # shared string
                    if t_attr == "s" and v_node is not None and v_node.text:
                        try: sst_idx = int(v_node.text)
                        except: sst_idx = None
                        if sst_idx is not None and sst_idx in img_sst_idx:
                            # 画像座標として記録してセルは空に
                            var, size_hint = img_sst_idx[sst_idx]
                            placements.append({
                                "sheet_file": fn,
                                "sheet_name": sheet_name,
                                "sheet_index": sheet_index,
                                "cell_ref": r_attr,
                                "var": var,
                                "size_hint": size_hint,
                            })
                            c.attrib.pop("t", None)
                            c.remove(v_node)
                            continue
                        if sst_idx is not None and sst_idx in numeric_candidates:
                            is_num, num_val = numeric_candidates[sst_idx]
                            if is_num and num_val is not None:
                                c.set("t", "n")
                                v_node.text = str(num_val)

                    # inlineStr
                    if t_attr == "inlineStr" and is_node is not None:
                        t_inline = is_node.find("s:t", ns)
                        if t_inline is not None and t_inline.text is not None:
                            txt = t_inline.text
                            var, size_hint = parse_image_tag(txt or "")
                            if var:
                                placements.append({
                                    "sheet_file": fn,
                                    "sheet_name": sheet_name,
                                    "sheet_index": sheet_index,
                                    "cell_ref": r_attr,
                                    "var": var,
                                    "size_hint": size_hint,
                                })

                                c.attrib.pop("t", None)
                                try: c.remove(is_node)
                                except: pass
                                if v_node is not None:
                                    c.remove(v_node)
                                continue
                            # テキスト置換／数値化
                            tag_match = TXT_KEY_PATTERN.match(txt or "")
                            if tag_match:
                                mapped = text_map.get(tag_match.group("var"))
                                if mapped is not None:
                                    num, _ = parse_numberlike(mapped)
                                    if num is not None:
                                        c.set("t", "n")
                                        try: c.remove(is_node)
                                        except: pass
                                        if v_node is None: v_node = ET.SubElement(c, f"{{{ns['s']}}}v")
                                        v_node.text = str(num)
                                        continue
                            replaced = _apply_text_tokens(txt, text_map)
                            t_inline.text = replaced

                _xml_write_tree(tree, p, namespace_map=sheet_nsmap)

        drawings_dir = os.path.join(tmpdir, "xl", "drawings")
        if image_map:
            drawing_placeholders = _xlsx_find_drawing_placeholders(drawings_dir, sheet_drawings)
            if drawing_placeholders:
                placements.extend(drawing_placeholders)

        # 画像の配置
        if placements and image_map:
            from PIL import Image as PILImage

            media_dir = os.path.join(tmpdir, "xl", "media")
            drawings_dir = os.path.join(tmpdir, "xl", "drawings")
            drawings_rels_dir = os.path.join(drawings_dir, "_rels")
            _xlsx_ensure_dir(media_dir)
            _xlsx_ensure_dir(drawings_dir)
            _xlsx_ensure_dir(drawings_rels_dir)

            existing_media = set(os.listdir(media_dir)) if os.path.isdir(media_dir) else set()
            existing_drawings = set(os.listdir(drawings_dir)) if os.path.isdir(drawings_dir) else set()

            sheet_tree_cache: Dict[str, Tuple[ET.ElementTree, Dict[str, str]]] = {}
            sheet_rels_cache: Dict[str, Tuple[ET.ElementTree, Dict[str, str]]] = {}
            drawing_cache: Dict[str, Dict[str, object]] = {}
            used_media_exts: Set[str] = set()
            new_drawing_files: Set[str] = set()

            def _ensure_sheet_tree(sheet_file: str) -> Optional[ET.ElementTree]:
                cached = sheet_tree_cache.get(sheet_file)
                if cached is not None:
                    return cached[0]
                path = os.path.join(tmpdir, "xl", "worksheets", sheet_file)
                if not os.path.exists(path):
                    return None
                tree, nsmap = _xml_parse_tree(path)
                sheet_tree_cache[sheet_file] = (tree, nsmap)
                return tree

            def _ensure_sheet_rels(sheet_file: str) -> ET.ElementTree:
                cached = sheet_rels_cache.get(sheet_file)
                if cached is not None:
                    return cached[0]
                rels_dir = os.path.join(tmpdir, "xl", "worksheets", "_rels")
                _xlsx_ensure_dir(rels_dir)
                path = os.path.join(rels_dir, f"{sheet_file}.rels")
                if os.path.exists(path):
                    tree, nsmap = _xml_parse_tree(path)
                else:
                    root_rels = ET.Element(f"{{{REL_NS}}}Relationships")
                    tree = ET.ElementTree(root_rels)
                    nsmap = {"": REL_NS}
                sheet_rels_cache[sheet_file] = (tree, nsmap)
                return tree

            def _ensure_drawing_state(drawing_name: str) -> Optional[Dict[str, object]]:
                state = drawing_cache.get(drawing_name)
                if state is not None:
                    return state
                drawing_path = os.path.join(drawings_dir, drawing_name)
                if os.path.exists(drawing_path):
                    tree, drawing_nsmap = _xml_parse_tree(drawing_path)
                else:
                    root = ET.Element(f"{{{XDR_NS}}}wsDr")
                    tree = ET.ElementTree(root)
                    drawing_nsmap = {"": XDR_NS}
                root = tree.getroot()
                drawing_rels_path = os.path.join(drawings_rels_dir, f"{drawing_name}.rels")
                if os.path.exists(drawing_rels_path):
                    rels_tree, drawing_rels_nsmap = _xml_parse_tree(drawing_rels_path)
                else:
                    rels_root = ET.Element(f"{{{REL_NS}}}Relationships")
                    rels_tree = ET.ElementTree(rels_root)
                    drawing_rels_nsmap = {"": REL_NS}
                state = {
                    "tree": tree,
                    "root": root,
                    "nsmap": drawing_nsmap,
                    "path": drawing_path,
                    "rels_tree": rels_tree,
                    "rels_path": drawing_rels_path,
                    "rels_nsmap": drawing_rels_nsmap,
                    "max_id": _xlsx_max_docpr_id(root),
                }
                drawing_cache[drawing_name] = state
                return state

            def _next_media_name() -> str:
                idx = 1
                while True:
                    candidate = f"image{idx}.png"
                    if candidate not in existing_media:
                        existing_media.add(candidate)
                        return candidate
                    idx += 1

            for item in placements:
                var = item.get("var")
                if not var:
                    continue
                meta = image_map.get(var)
                if not meta:
                    continue

                source = item.get("source")
                sheet_file = item.get("sheet_file")
                cell_ref = item.get("cell_ref")
                size_hint = item.get("size_hint")
                drawing_name = item.get("drawing_name")

                if source == "drawing":
                    if not drawing_name:
                        continue
                else:
                    if not sheet_file or not cell_ref:
                        continue

                url = meta.get("url")
                if not url:
                    continue
                mm = meta.get("mm") or size_hint
                raw_data = _xlsx_fetch_image_bytes(url)
                if raw_data is None:
                    continue
                try:
                    img = PILImage.open(io.BytesIO(raw_data)).convert("RGBA")
                except Exception:
                    continue
                if mm:
                    target_px = mm_to_pixels(mm, dpi=96)
                    if target_px > 0 and img.size[0] > 0:
                        new_height = int(round(img.size[1] * (target_px / img.size[0])))
                        if new_height <= 0:
                            new_height = 1
                        img = img.resize((target_px, new_height), PILImage.LANCZOS)
                if img.size[0] <= 0 or img.size[1] <= 0:
                    continue
                buffer = io.BytesIO()
                img.save(buffer, format="PNG")
                png_bytes = buffer.getvalue()
                buffer.close()

                if source == "drawing":
                    state = _ensure_drawing_state(drawing_name)
                    if not state:
                        continue

                    root = state["root"]
                    anchors = list(root)
                    anchor_index = item.get("anchor_index")
                    if anchor_index is None or anchor_index >= len(anchors):
                        continue
                    anchor_el = anchors[anchor_index]
                    sp_el = anchor_el.find(f"{{{XDR_NS}}}sp")
                    if sp_el is None:
                        continue

                    current_max = int(state.get("max_id", 0))
                    docpr_id_val = item.get("docpr_id")
                    try:
                        docpr_int = int(docpr_id_val)
                    except (TypeError, ValueError):
                        docpr_int = None
                    if docpr_int is None:
                        docpr_int = current_max + 1
                    state["max_id"] = max(current_max, docpr_int)

                    shape_name = item.get("shape_name") or f"Picture {docpr_int}"

                    insert_pos = None
                    for child_idx, child in enumerate(list(anchor_el)):
                        if child.tag == f"{{{XDR_NS}}}sp":
                            insert_pos = child_idx
                            anchor_el.remove(child)
                            break

                    image_name = _next_media_name()
                    with open(os.path.join(media_dir, image_name), "wb") as f:
                        f.write(png_bytes)
                    ext = os.path.splitext(image_name)[1].lstrip(".").lower()
                    if ext:
                        used_media_exts.add(ext)

                    rels_tree = state["rels_tree"]
                    rels_root_drawing = rels_tree.getroot()
                    img_rid = _xlsx_next_rel_id(rels_root_drawing)
                    rel = ET.SubElement(rels_root_drawing, f"{{{REL_NS}}}Relationship")
                    rel.set("Id", img_rid)
                    rel.set("Type", f"{R_NS}/image")
                    rel.set("Target", f"../media/{image_name}")

                    pic = ET.Element(f"{{{XDR_NS}}}pic")
                    nv_pic = ET.SubElement(pic, f"{{{XDR_NS}}}nvPicPr")
                    c_nv_pr = ET.SubElement(nv_pic, f"{{{XDR_NS}}}cNvPr")
                    c_nv_pr.set("id", str(docpr_int))
                    c_nv_pr.set("name", shape_name)
                    c_nv_pic_pr = ET.SubElement(nv_pic, f"{{{XDR_NS}}}cNvPicPr")
                    pic_locks = ET.SubElement(c_nv_pic_pr, f"{{{A_NS}}}picLocks")
                    pic_locks.set("noChangeAspect", "1")
                    pic_locks.set("noChangeArrowheads", "1")

                    blip_fill = ET.SubElement(pic, f"{{{XDR_NS}}}blipFill")
                    blip = ET.SubElement(blip_fill, f"{{{A_NS}}}blip")
                    blip.set(f"{{{R_NS}}}embed", img_rid)
                    stretch = ET.SubElement(blip_fill, f"{{{A_NS}}}stretch")
                    ET.SubElement(stretch, f"{{{A_NS}}}fillRect")

                    sp_pr = ET.SubElement(pic, f"{{{XDR_NS}}}spPr")
                    xfrm = ET.SubElement(sp_pr, f"{{{A_NS}}}xfrm")
                    off = ET.SubElement(xfrm, f"{{{A_NS}}}off")
                    off.set("x", item.get("off_x") or "0")
                    off.set("y", item.get("off_y") or "0")

                    if mm:
                        cx_val = max(1, int(round(img.size[0] * EMU_PER_PIXEL)))
                        cy_val = max(1, int(round(img.size[1] * EMU_PER_PIXEL)))
                    else:
                        cx_val = cy_val = None
                        try:
                            if item.get("cx"):
                                cx_val = max(1, int(item.get("cx")))
                            if item.get("cy"):
                                cy_val = max(1, int(item.get("cy")))
                        except (TypeError, ValueError):
                            cx_val = cy_val = None
                        if cx_val is None or cy_val is None:
                            cx_val = max(1, int(round(img.size[0] * EMU_PER_PIXEL)))
                            cy_val = max(1, int(round(img.size[1] * EMU_PER_PIXEL)))

                    ext = ET.SubElement(xfrm, f"{{{A_NS}}}ext")
                    ext.set("cx", str(cx_val))
                    ext.set("cy", str(cy_val))
                    _xlsx_set_anchor_size(anchor_el, cx_val, cy_val)
                    prst = ET.SubElement(sp_pr, f"{{{A_NS}}}prstGeom")
                    prst.set("prst", "rect")
                    ET.SubElement(prst, f"{{{A_NS}}}avLst")

                    if insert_pos is None:
                        anchor_el.append(pic)
                    else:
                        anchor_el.insert(insert_pos, pic)
                else:
                    col_idx, row_idx = _xlsx_cell_to_coords(cell_ref)
                    if col_idx is None or row_idx is None:
                        continue

                    sheet_tree = _ensure_sheet_tree(sheet_file)
                    if sheet_tree is None:
                        continue
                    sheet_root = sheet_tree.getroot()

                    sheet_rels_tree = _ensure_sheet_rels(sheet_file)
                    rels_root = sheet_rels_tree.getroot()

                    drawing_rel = None
                    for rel in rels_root.findall(f"{{{REL_NS}}}Relationship"):
                        if rel.get("Type") == f"{R_NS}/drawing":
                            drawing_rel = rel
                            break

                    target_drawing_name = None
                    drawing_rel_id = None
                    if drawing_rel is None:
                        drawing_rel_id = _xlsx_next_rel_id(rels_root)
                        next_idx = 1
                        while True:
                            candidate = f"drawing{next_idx}.xml"
                            if candidate not in existing_drawings:
                                target_drawing_name = candidate
                                existing_drawings.add(candidate)
                                break
                            next_idx += 1
                        drawing_rel = ET.SubElement(rels_root, f"{{{REL_NS}}}Relationship")
                        drawing_rel.set("Id", drawing_rel_id)
                        drawing_rel.set("Type", f"{R_NS}/drawing")
                        drawing_rel.set("Target", f"../drawings/{target_drawing_name}")
                        drawing_el = ET.SubElement(sheet_root, f"{{{S_NS}}}drawing")
                        drawing_el.set(f"{{{R_NS}}}id", drawing_rel_id)
                        new_drawing_files.add(target_drawing_name)

                    else:
                        target_drawing_name = os.path.basename(drawing_rel.get("Target", ""))
                        drawing_rel_id = drawing_rel.get("Id")

                    if not target_drawing_name:
                        continue

                    state = _ensure_drawing_state(target_drawing_name)
                    if not state:
                        continue

                    image_name = _next_media_name()
                    with open(os.path.join(media_dir, image_name), "wb") as f:
                        f.write(png_bytes)
                    ext = os.path.splitext(image_name)[1].lstrip(".").lower()
                    if ext:
                        used_media_exts.add(ext)

                    rels_tree = state["rels_tree"]
                    rels_root_drawing = rels_tree.getroot()
                    img_rid = _xlsx_next_rel_id(rels_root_drawing)
                    rel = ET.SubElement(rels_root_drawing, f"{{{REL_NS}}}Relationship")
                    rel.set("Id", img_rid)
                    rel.set("Type", f"{R_NS}/image")
                    rel.set("Target", f"../media/{image_name}")

                    root = state["root"]
                    state["max_id"] = int(state.get("max_id", 0)) + 1
                    docpr_id = state["max_id"]

                    anchor = ET.SubElement(root, f"{{{XDR_NS}}}oneCellAnchor")
                    from_el = ET.SubElement(anchor, f"{{{XDR_NS}}}from")
                    ET.SubElement(from_el, f"{{{XDR_NS}}}col").text = str(col_idx)
                    ET.SubElement(from_el, f"{{{XDR_NS}}}colOff").text = "0"
                    ET.SubElement(from_el, f"{{{XDR_NS}}}row").text = str(row_idx)
                    ET.SubElement(from_el, f"{{{XDR_NS}}}rowOff").text = "0"

                    cx = max(1, int(round(img.size[0] * EMU_PER_PIXEL)))
                    cy = max(1, int(round(img.size[1] * EMU_PER_PIXEL)))

                    ET.SubElement(anchor, f"{{{XDR_NS}}}ext", {"cx": str(cx), "cy": str(cy)})
                    pic = ET.SubElement(anchor, f"{{{XDR_NS}}}pic")
                    nv_pic = ET.SubElement(pic, f"{{{XDR_NS}}}nvPicPr")
                    c_nv_pr = ET.SubElement(nv_pic, f"{{{XDR_NS}}}cNvPr")
                    c_nv_pr.set("id", str(docpr_id))
                    c_nv_pr.set("name", f"Picture {docpr_id}")
                    c_nv_pic_pr = ET.SubElement(nv_pic, f"{{{XDR_NS}}}cNvPicPr")
                    pic_locks = ET.SubElement(c_nv_pic_pr, f"{{{A_NS}}}picLocks")
                    pic_locks.set("noChangeAspect", "1")
                    pic_locks.set("noChangeArrowheads", "1")

                    blip_fill = ET.SubElement(pic, f"{{{XDR_NS}}}blipFill")
                    blip = ET.SubElement(blip_fill, f"{{{A_NS}}}blip")
                    blip.set(f"{{{R_NS}}}embed", img_rid)
                    stretch = ET.SubElement(blip_fill, f"{{{A_NS}}}stretch")
                    ET.SubElement(stretch, f"{{{A_NS}}}fillRect")

                    sp_pr = ET.SubElement(pic, f"{{{XDR_NS}}}spPr")
                    xfrm = ET.SubElement(sp_pr, f"{{{A_NS}}}xfrm")
                    off = ET.SubElement(xfrm, f"{{{A_NS}}}off")
                    off.set("x", "0")
                    off.set("y", "0")
                    ext = ET.SubElement(xfrm, f"{{{A_NS}}}ext")
                    ext.set("cx", str(cx))
                    ext.set("cy", str(cy))
                    _xlsx_set_anchor_size(anchor, cx, cy)

                    prst = ET.SubElement(sp_pr, f"{{{A_NS}}}prstGeom")
                    prst.set("prst", "rect")
                    ET.SubElement(prst, f"{{{A_NS}}}avLst")

                    ET.SubElement(anchor, f"{{{XDR_NS}}}clientData")

            _xlsx_update_content_types(tmpdir, used_media_exts, new_drawing_files)

            for sheet_file, (tree, nsmap) in sheet_tree_cache.items():
                path = os.path.join(tmpdir, "xl", "worksheets", sheet_file)
                _xml_write_tree(tree, path, namespace_map=nsmap)
            for sheet_file, (tree, nsmap) in sheet_rels_cache.items():
                rels_dir = os.path.join(tmpdir, "xl", "worksheets", "_rels")
                _xlsx_ensure_dir(rels_dir)
                path = os.path.join(rels_dir, f"{sheet_file}.rels")
                default_ns = nsmap.get("") if nsmap else REL_NS
                _xml_write_tree(tree, path, default_namespace=default_ns, namespace_map=nsmap)
            for drawing_name, state in drawing_cache.items():
                tree = state["tree"]
                rels_tree = state["rels_tree"]
                path = state["path"]
                rels_path = state["rels_path"]
                tree_nsmap = state.get("nsmap") or {"": XDR_NS}
                _xml_write_tree(tree, path, namespace_map=tree_nsmap)
                _xlsx_ensure_dir(os.path.dirname(rels_path))
                rels_nsmap = state.get("rels_nsmap") or {"": REL_NS}
                default_rels_ns = rels_nsmap.get("") if rels_nsmap else REL_NS
                _xml_write_tree(
                    rels_tree,
                    rels_path,
                    default_namespace=default_rels_ns,
                    namespace_map=rels_nsmap,
                )

        # 再計算フラグ
        xlsx_force_full_recalc(tmpdir)

        # 再パック
        with zipfile.ZipFile(dst_xlsx, 'w', zipfile.ZIP_DEFLATED) as zout:
            for root, _, files in os.walk(tmpdir):
                for fn in files:
                    full = os.path.join(root, fn)
                    zout.write(full, os.path.relpath(full, tmpdir))
    finally:
        shutil.rmtree(tmpdir, ignore_errors=True)

    xlsx_update_formula_caches(dst_xlsx, formula_cells)

# ------------ PDF / JPEG ------------
def libreoffice_to_pdf(input_path: str, out_dir: str) -> str:
    if not os.path.isdir(out_dir): os.makedirs(out_dir, exist_ok=True)
    run([
        "soffice", "--headless", "--nologo", "--nodefault", "--nolockcheck", "--norestore",
        "--convert-to", "pdf", "--outdir", out_dir, input_path
    ])
    base = os.path.splitext(os.path.basename(input_path))[0]
    pdf_path = os.path.join(out_dir, f"{base}.pdf")
    if not os.path.exists(pdf_path):
        for fn in os.listdir(out_dir):
            if fn.lower().endswith(".pdf"):
                pdf_path = os.path.join(out_dir, fn); break
    if not os.path.exists(pdf_path): raise RuntimeError("PDF not produced by LibreOffice.")
    return pdf_path

def pdf_to_jpegs(pdf_path: str, dpi: int, pages: List[int]) -> List[Tuple[int, bytes]]:
    out: List[Tuple[int, bytes]] = []
    for p in pages:
        prefix = f"{pdf_path}-p{p}"
        run(["pdftoppm", "-jpeg", "-r", str(dpi), "-f", str(p), "-l", str(p), pdf_path, prefix])
        jpg = f"{prefix}-1.jpg"
        if not os.path.exists(jpg):
            alt = f"{prefix}.jpg"
            jpg = alt if os.path.exists(alt) else jpg
        if not os.path.exists(jpg):
            for fn in os.listdir(os.path.dirname(pdf_path)):
                if fn.startswith(os.path.basename(prefix)) and fn.lower().endswith(".jpg"):
                    jpg = os.path.join(os.path.dirname(pdf_path), fn); break
        if not os.path.exists(jpg): raise RuntimeError(f"Failed to create JPEG page {p}")
        with open(jpg, "rb") as f: out.append((p, f.read()))
        try: os.remove(jpg)
        except: pass
    return out

# ------------ API ------------
@app.get("/healthz")
def healthz():
    # Cloud Run 起動判定用：即応答
    return {"ok": True}

def _guess_office_ext_from_mime(mime: str) -> Optional[str]:
    if not mime:
        return None
    mime = mime.split(";", 1)[0].strip().lower()
    mapping = {
        "application/vnd.openxmlformats-officedocument.wordprocessingml.document": ".docx",
        "application/vnd.ms-word.document.macroenabled.12": ".docm",
        "application/vnd.openxmlformats-officedocument.spreadsheetml.sheet": ".xlsx",
        "application/vnd.ms-excel.sheet.macroenabled.12": ".xlsm",
    }
    ext = mapping.get(mime)
    if ext in {".docm", ".xlsm"}:
        return ".docx" if ext == ".docm" else ".xlsx"
    return ext


def _sniff_office_extension(data: Optional[bytes]) -> Optional[str]:
    if not data:
        return None
    try:
        with zipfile.ZipFile(io.BytesIO(data)) as zf:
            names = zf.namelist()
    except zipfile.BadZipFile:
        return None
    for prefix, ext in (("word/", ".docx"), ("xl/", ".xlsx")):
        if any(name.startswith(prefix) for name in names):
            return ext
    return None


def _load_template_from_data_string(text: str) -> Tuple[Optional[bytes], Optional[str]]:
    value = (text or "").strip()
    if not value:
        return None, None
    if value.startswith("data:"):
        header, _, payload = value.partition(",")
        if not payload:
            return None, None
        mime = ""
        if header.startswith("data:"):
            mime = header[5:]
            if ";" in mime:
                mime = mime.split(";", 1)[0]
        if ";base64" in header:
            data = _decode_base64_payload(payload)
        else:
            data = urllib.parse.unquote_to_bytes(payload)
        return data, _guess_office_ext_from_mime(mime)
    if value.startswith("base64:"):
        _, _, payload = value.partition(":")
        return _decode_base64_payload(payload), None
    if value.startswith("base64,"):
        return _decode_base64_payload(value[7:]), None
    return None, None


def _download_template_from_url(url: str) -> Tuple[Optional[bytes], Optional[str]]:
    source = (url or "").strip()
    if not source:
        return None, None
    try:
        session = _get_generic_http_session()
        resp = session.get(source, timeout=_generic_http_timeout())
        resp.raise_for_status()
    except requests.RequestException:
        return None, None
    data = resp.content
    mime = resp.headers.get("Content-Type", "")
    ext = _guess_office_ext_from_mime(mime)
    if not ext:
        path = urllib.parse.urlparse(source).path
        ext = file_ext_lower(path)
    return data, ext


@app.post("/merge")
async def merge(
    file: Optional[UploadFile] = File(None),
    mapping_text: str = Form(""),
    filename: str = Form("document"),
    jpeg_dpi: int = Form(150),
    jpeg_pages: str = Form("1"),
    return_pdf: bool = Form(True),
    return_jpegs: bool = Form(True),
    return_document: bool = Form(True),
    file_data_uri: str = Form(""),
    file_url: str = Form(""),
):
    from pypdf import PdfReader  # lazy import

    try:
        template_bytes: Optional[bytes] = None
        ext = ""
        if file is not None:
            template_bytes = await file.read()
            ext = file_ext_lower(file.filename or "")

        if (template_bytes is None or not template_bytes) and file_data_uri:
            template_bytes, inferred_ext = _load_template_from_data_string(file_data_uri)
            if inferred_ext and not ext:
                ext = inferred_ext

        if (template_bytes is None or not template_bytes) and file_url:
            template_bytes, inferred_ext = _download_template_from_url(file_url)
            if inferred_ext and not ext:
                ext = inferred_ext

        if not template_bytes:
            return err("file must be provided via upload, data URI, or URL", 400)

        sniffed_ext = _sniff_office_extension(template_bytes)
        if sniffed_ext and ext not in {".docx", ".xlsx"}:
            ext = sniffed_ext
        if not ext:
            ext = sniffed_ext or ""

        if ext not in {".docx", ".xlsx"}:
            return err("file must be .docx or .xlsx", 400)

        text_map, image_map, loop_map = parse_mapping_text(mapping_text or "")

        with tempfile.TemporaryDirectory() as td:
            src = os.path.join(td, f"src{ext}")
            with open(src, "wb") as f:
                f.write(template_bytes)

            rendered = os.path.join(td, f"rendered{ext}")
            if ext == ".docx":
                docx_render(src, rendered, text_map, image_map, loop_map)
            else:
                xlsx_patch_and_place(src, rendered, text_map, image_map, loop_map)

            pdf_bytes: Optional[bytes] = None
            pdf_path: Optional[str] = None
            total_pages: Optional[int] = None

            if return_pdf or return_jpegs:
                pdf_dir = os.path.join(td, "pdf")
                pdf_path = libreoffice_to_pdf(rendered, pdf_dir)
                with open(pdf_path, "rb") as f:
                    pdf_bytes = f.read()
                total_pages = len(PdfReader(io.BytesIO(pdf_bytes)).pages)

            selected: List[int] = []
            jpgs: List[Tuple[int, bytes]] = []
            if return_jpegs:
                if total_pages is None or pdf_path is None or pdf_bytes is None:
                    raise RuntimeError("JPEG output requested but PDF generation failed")
                selected = parse_pages_arg(jpeg_pages, total_pages)
                jpgs = pdf_to_jpegs(pdf_path, jpeg_dpi, selected)

            response: Dict[str, object] = {}

            base_filename = (filename or "document").strip().rstrip(".")
            if not base_filename:
                base_filename = "document"

            if return_pdf:
                if pdf_bytes is None:
                    raise RuntimeError("PDF output requested but PDF generation failed")
                response["file_name"] = base_filename + ".pdf"
                response["pdf_data_uri"] = data_uri("application/pdf", pdf_bytes)
                if total_pages is not None:
                    response["total_pdf_pages"] = total_pages

            if return_jpegs:
                response["jpeg_dpi"] = jpeg_dpi
                response["jpeg_pages"] = selected
                response["jpeg_data_uris"] = [
                    {"page": p, "data_uri": data_uri("image/jpeg", b)}
                    for p, b in jpgs
                ]
                if total_pages is not None:
                    response["total_pdf_pages"] = total_pages

            if return_document:
                with open(rendered, "rb") as f:
                    doc_bytes = f.read()
                mime = DOC_MIME_MAP.get(ext, "application/octet-stream")
                response["document_file_name"] = base_filename + ext
                response["document_data_uri"] = data_uri(mime, doc_bytes)

            if not response:
                response["message"] = "No outputs requested"

            return ok(response)
    except Exception as e:
        # 500 ではなく 400 を返す（Bubble 側で原因が見える）
        return err(str(e), 400)

if __name__ == "__main__":
    import uvicorn
    port = int(os.environ.get("PORT", "8080"))
    uvicorn.run("main:app", host="0.0.0.0", port=port, workers=1, lifespan="off")<|MERGE_RESOLUTION|>--- conflicted
+++ resolved
@@ -93,10 +93,6 @@
             payload["error"] = str(payload.get("message", "")) or "Unknown error"
         return JSONResponse(status_code=status, content=payload)
     return JSONResponse(status_code=status, content={"error": str(message)})
-<<<<<<< HEAD
-
-=======
->>>>>>> 01386e7e
 
 def _generic_http_timeout() -> float:
     try:
