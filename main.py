import os
import re
import io
import base64
import tempfile
import zipfile
import shutil
import subprocess
import xml.etree.ElementTree as ET
from decimal import Decimal
from lxml import etree as LET
<<<<<<< HEAD
from jinja2 import Environment, DebugUndefined
=======
>>>>>>> 8eff87a9
from typing import Dict, Tuple, List, Optional

from fastapi import FastAPI, UploadFile, File, Form
from fastapi.responses import JSONResponse

app = FastAPI(title="Doc/Excel → PDF & JPEG API (stable)")

# ------------ light helpers ------------
def file_ext_lower(name: str) -> str:
    return os.path.splitext(name)[1].lower()

def data_uri(mime: str, data: bytes) -> str:
    import base64 as _b64
    b64 = _b64.b64encode(data).decode("ascii")
    return f"data:{mime};base64,{b64}"

def run(cmd: List[str], cwd: Optional[str] = None):
    proc = subprocess.run(cmd, cwd=cwd, stdout=subprocess.PIPE, stderr=subprocess.PIPE)
    if proc.returncode != 0:
        raise RuntimeError(
            f"Command failed: {' '.join(cmd)}\n"
            f"STDOUT:\n{proc.stdout.decode('utf-8', 'ignore')}\n"
            f"STDERR:\n{proc.stderr.decode('utf-8', 'ignore')}"
        )
    return proc

def ok(d): return JSONResponse(status_code=200, content=d)
def err(m, status=400): return JSONResponse(status_code=status, content={"error": str(m)})

# ------------ tag & number parsing ------------
VAR_NAME = r"[A-Za-z_][A-Za-z0-9_]*"
IMG_KEY_PATTERN = re.compile(rf"^\{{\[(?P<var>{VAR_NAME})\](?::(?P<size>[^}}]+))?\}}$")
TXT_KEY_PATTERN = re.compile(rf"^\{{(?P<var>{VAR_NAME})\}}$")
IMG_TAG_PATTERN = re.compile(rf"\{{\[(?P<var>{VAR_NAME})\](?::(?P<size>[^}}]+))?\}}")
<<<<<<< HEAD
IMG_TAG_INLINE = re.compile(rf"(?<!\{{)\{{\[\s*(?P<var>{VAR_NAME})\s*\](?::(?P<size>[^}}]+))?\}}(?!\}})")
TXT_TAG_INLINE = re.compile(rf"(?<!\{{)\{{\s*(?P<var>{VAR_NAME})\s*\}}(?!\}})")
=======
>>>>>>> 8eff87a9
MM_RE      = re.compile(r'^\s*(\d+(?:\.\d+)?)\s*mm\s*$', re.IGNORECASE)
NUM_PLAIN  = re.compile(r'^\s*-?\d+(?:\.\d+)?\s*$')
NUM_COMMA  = re.compile(r'^\s*-?\d{1,3}(?:,\d{3})+(?:\.\d+)?\s*$')
NUM_PCT    = re.compile(r'^\s*-?\d+(?:\.\d+)?\s*%\s*$')

def parse_size_mm(s: Optional[str]) -> Optional[float]:
    if not s: return None
    m = MM_RE.match(s.strip()); return float(m.group(1)) if m else None

def parse_image_tag(text: Optional[str]) -> Tuple[Optional[str], Optional[float]]:
    if not text: return None, None
    m = IMG_TAG_PATTERN.fullmatch(text.strip())
    if not m: return None, None
    return m.group("var"), parse_size_mm(m.group("size") or "")

def parse_numberlike(s: str) -> Tuple[Optional[float], Optional[str]]:
    if s is None: return None, None
    st = s.strip()
    if NUM_PCT.match(st):
        num = st.replace("%", "").strip()
        try:
            v = float(num.replace(",", "")) / 100.0
            fmt = "0.00%" if "." in num else "0%"
            return v, fmt
        except: return None, None
    if NUM_COMMA.match(st) or NUM_PLAIN.match(st):
        try:
            c = st.replace(",", "") if "," in st else st
            return (float(c), None) if "." in c else (int(c), None)
        except: return None, None
    return None, None

def _format_formula_value(value) -> Optional[str]:
    if value is None:
        return None
    if isinstance(value, Decimal):
        if value == value.to_integral():
            value = int(value)
        else:
            value = float(value)
    if isinstance(value, bool):
        return "1" if value else "0"
    if isinstance(value, (int, float)):
        return str(value)
    return str(value)

def _with_newlines(v: str) -> str:
    return (v or "").replace("<br>", "\n")

def parse_mapping_text(raw: str) -> Tuple[Dict[str, str], Dict[str, Dict]]:
    """
    {a}:X,{b}:Y でも 改行でもOK。URL内カンマ保護。
    {[img]:50mm}:URL / {[img]}:URL
    """
    text_map: Dict[str, str] = {}
    image_map: Dict[str, Dict] = {}
    if not raw: return text_map, image_map

    SAFE = "\u241B"  # protect ://
    protected = [line.replace("://", SAFE) for line in raw.splitlines()]
    joined = "\n".join(protected)

    items: List[str] = []
    for line in joined.splitlines():
        if not line.strip(): continue
        for seg in line.split(","):
            seg = seg.strip()
            if seg: items.append(seg.replace(SAFE, "://"))

    for seg in items:
        if "}" not in seg:
            continue
        close = seg.find("}")
        key = seg[:close+1].strip()
        value = seg[close+1:].lstrip(":").strip()
        if not key:
            continue

        m_img = IMG_KEY_PATTERN.match(key)
        if m_img:
            v = m_img.group("var"); mm = parse_size_mm(m_img.group("size") or "")
            image_map[v] = {"url": value, "mm": mm}; continue

        m_txt = TXT_KEY_PATTERN.match(key)
        if m_txt:
            v = m_txt.group("var"); text_map[v] = _with_newlines(value); continue

    return text_map, image_map

def mm_to_pixels(mm: float, dpi: int = 96) -> int:
    return int(round(mm / 25.4 * dpi))

def parse_pages_arg(pages: str, total_pages: int) -> List[int]:
    pages = (pages or "1").strip()
    out: List[int] = []
    for part in pages.split(","):
        part = part.strip()
        if not part: continue
        if "-" in part:
            a, b = part.split("-", 1)
            try:
                s = max(1, int(a)); e = min(total_pages, int(b))
                if s <= e: out.extend(range(s, e+1))
            except: pass
        else:
            try:
                p = int(part)
                if 1 <= p <= total_pages: out.append(p)
            except: pass
    return sorted(list(dict.fromkeys(out))) or [1]

# ------------ Word (.docx) ------------
WORD_XML_TARGETS = ("word/document.xml","word/footnotes.xml","word/endnotes.xml","word/comments.xml")
W_NS = "http://schemas.openxmlformats.org/wordprocessingml/2006/main"
S_NS = "http://schemas.openxmlformats.org/spreadsheetml/2006/main"
R_NS = "http://schemas.openxmlformats.org/officeDocument/2006/relationships"
<<<<<<< HEAD
REL_NS = "http://schemas.openxmlformats.org/package/2006/relationships"
WP_NS = "http://schemas.openxmlformats.org/drawingml/2006/wordprocessingDrawing"
A_NS = "http://schemas.openxmlformats.org/drawingml/2006/main"
PIC_NS = "http://schemas.openxmlformats.org/drawingml/2006/picture"
XML_NS = "http://www.w3.org/XML/1998/namespace"
EMU_PER_INCH = 914400
=======
>>>>>>> 8eff87a9

def _word_collect_text_nodes(root) -> List[Tuple[LET._Element, int, int]]:
    nodes: List[Tuple[LET._Element, int, int]] = []
    cursor = 0
    for t in root.iter(f"{{{W_NS}}}t"):
        text = t.text or ""
        start = cursor
        cursor += len(text)
        nodes.append((t, start, cursor))
    return nodes

def _word_replace_range(root, start: int, end: int, replacement: str):
    nodes = _word_collect_text_nodes(root)
    inserted = False
    for node, node_start, node_end in nodes:
        if node_end <= start or node_start >= end:
            continue
        text = node.text or ""
        local_start = max(0, start - node_start)
        local_end = min(len(text), end - node_start)
        before = text[:local_start]
        after = text[local_end:]
        if not inserted:
            node.text = before + replacement + after
            inserted = True
        else:
            node.text = before + after

<<<<<<< HEAD
def _word_set_text(node: LET._Element, text: str):
    run = node.getparent()
    if run is None or run.tag != f"{{{W_NS}}}r":
        node.text = text
        return

    children = list(run)
    try:
        idx = children.index(node)
    except ValueError:
        idx = -1

    # remove text/break nodes after the current text node so we can rebuild
    if idx >= 0:
        for child in children[idx + 1:]:
            if child.tag in {f"{{{W_NS}}}t", f"{{{W_NS}}}br"}:
                run.remove(child)

    parts = text.split("\n")
    first = parts[0] if parts else ""
    node.text = first
    if first.strip() != first or "\n" in first or first == "":
        node.set(f"{{{XML_NS}}}space", "preserve")
    else:
        node.attrib.pop(f"{{{XML_NS}}}space", None)

    for part in parts[1:]:
        br = LET.Element(f"{{{W_NS}}}br")
        run.append(br)
        t = LET.Element(f"{{{W_NS}}}t")
        t.set(f"{{{XML_NS}}}space", "preserve")
        t.text = part
        run.append(t)

def _word_replace_range_with_text(root, start: int, end: int, replacement: str):
    nodes = _word_collect_text_nodes(root)
    inserted = False
    for node, node_start, node_end in nodes:
        if node_end <= start or node_start >= end:
            continue
        text = node.text or ""
        local_start = max(0, start - node_start)
        local_end = min(len(text), end - node_start)
        before = text[:local_start]
        after = text[local_end:]
        combined = before + replacement + after
        if not inserted:
            _word_set_text(node, combined)
            inserted = True
        else:
            _word_set_text(node, before + after)

=======
>>>>>>> 8eff87a9
def _word_convert_placeholders(root, size_hints: Dict[str, Optional[float]]):
    while True:
        nodes = _word_collect_text_nodes(root)
        if not nodes:
            break
        full_text = "".join((node.text or "") for node, _, _ in nodes)
        m_img = IMG_TAG_INLINE.search(full_text)
        if m_img:
            var = m_img.group("var")
            size = parse_size_mm(m_img.group("size") or "")
            if size is not None:
                size_hints.setdefault(var, size)
            _word_replace_range(root, m_img.start(), m_img.end(), f"{{{{ {var} }}}}")
            continue
        m_txt = TXT_TAG_INLINE.search(full_text)
        if m_txt:
            var = m_txt.group("var")
            _word_replace_range(root, m_txt.start(), m_txt.end(), f"{{{{ {var} }}}}")
            continue
        break
<<<<<<< HEAD

WORD_JINJA_PATTERN = re.compile(r"\{\{\s*(?P<var>%s)\s*\}\}" % VAR_NAME)

def _word_apply_text_map(root, text_map: Dict[str, str]):
    if not text_map:
        return
    for var, replacement in text_map.items():
        pattern = re.compile(r"\{\{\s*%s\s*\}\}" % re.escape(var))
        while True:
            nodes = _word_collect_text_nodes(root)
            if not nodes:
                break
            full_text = "".join((node.text or "") for node, _, _ in nodes)
            m = pattern.search(full_text)
            if not m:
                break
            _word_replace_range_with_text(root, m.start(), m.end(), replacement)

def _word_part_rels_path(xml_path: str) -> str:
    base = os.path.basename(xml_path)
    rels_dir = os.path.join(os.path.dirname(xml_path), "_rels")
    os.makedirs(rels_dir, exist_ok=True)
    return os.path.join(rels_dir, base + ".rels")

def _word_load_rels_tree(path: str) -> LET._ElementTree:
    if os.path.exists(path):
        return LET.parse(path)
    root = LET.Element(f"{{{REL_NS}}}Relationships")
    return LET.ElementTree(root)

def _word_max_docpr_id(root) -> int:
    max_id = 0
    for el in root.iter(f"{{{WP_NS}}}docPr"):
        try:
            max_id = max(max_id, int(el.get("id", "0")))
        except Exception:
            continue
    return max_id

def _word_next_docpr(counter: List[int]) -> int:
    counter[0] += 1
    return counter[0]

def _word_add_image_relationship(rels_root: LET._Element, target: str) -> Tuple[str, LET._Element]:
    rid_max = 0
    for rel in rels_root.findall(f"{{{REL_NS}}}Relationship"):
        rid = rel.get("Id", "")
        if rid.startswith("rId") and rid[3:].isdigit():
            rid_max = max(rid_max, int(rid[3:]))
    new_id = f"rId{rid_max + 1}"
    rel = LET.SubElement(rels_root, f"{{{REL_NS}}}Relationship")
    rel.set("Id", new_id)
    rel.set("Type", f"{R_NS}/image")
    rel.set("Target", target)
    return new_id, rel

def _word_make_inline_drawing(rid: str, docpr_id: int, cx: int, cy: int) -> LET._Element:
    drawing = LET.Element(f"{{{W_NS}}}drawing")
    inline = LET.SubElement(drawing, f"{{{WP_NS}}}inline")
    for key in ("distT", "distB", "distL", "distR"):
        inline.set(key, "0")
    extent = LET.SubElement(inline, f"{{{WP_NS}}}extent")
    extent.set("cx", str(max(cx, 1)))
    extent.set("cy", str(max(cy, 1)))
    effect = LET.SubElement(inline, f"{{{WP_NS}}}effectExtent")
    for key in ("l", "t", "r", "b"):
        effect.set(key, "0")
    docpr = LET.SubElement(inline, f"{{{WP_NS}}}docPr")
    docpr.set("id", str(docpr_id))
    docpr.set("name", f"Picture {docpr_id}")
    cNvGraphic = LET.SubElement(inline, f"{{{WP_NS}}}cNvGraphicFramePr")
    locks = LET.SubElement(cNvGraphic, f"{{{A_NS}}}graphicFrameLocks")
    locks.set("noChangeAspect", "1")
    graphic = LET.SubElement(inline, f"{{{A_NS}}}graphic")
    graphic_data = LET.SubElement(graphic, f"{{{A_NS}}}graphicData")
    graphic_data.set("uri", PIC_NS)
    pic = LET.SubElement(graphic_data, f"{{{PIC_NS}}}pic")
    nv_pic = LET.SubElement(pic, f"{{{PIC_NS}}}nvPicPr")
    cNvPr = LET.SubElement(nv_pic, f"{{{PIC_NS}}}cNvPr")
    cNvPr.set("id", "0")
    cNvPr.set("name", f"Picture {docpr_id}")
    cNvPicPr = LET.SubElement(nv_pic, f"{{{PIC_NS}}}cNvPicPr")
    pic_locks = LET.SubElement(cNvPicPr, f"{{{A_NS}}}picLocks")
    pic_locks.set("noChangeAspect", "1")
    pic_locks.set("noChangeArrowheads", "1")
    blip_fill = LET.SubElement(pic, f"{{{PIC_NS}}}blipFill")
    blip = LET.SubElement(blip_fill, f"{{{A_NS}}}blip")
    blip.set(f"{{{R_NS}}}embed", rid)
    stretch = LET.SubElement(blip_fill, f"{{{A_NS}}}stretch")
    LET.SubElement(stretch, f"{{{A_NS}}}fillRect")
    sp_pr = LET.SubElement(pic, f"{{{PIC_NS}}}spPr")
    xfrm = LET.SubElement(sp_pr, f"{{{A_NS}}}xfrm")
    off = LET.SubElement(xfrm, f"{{{A_NS}}}off")
    off.set("x", "0")
    off.set("y", "0")
    ext = LET.SubElement(xfrm, f"{{{A_NS}}}ext")
    ext.set("cx", str(max(cx, 1)))
    ext.set("cy", str(max(cy, 1)))
    prst = LET.SubElement(sp_pr, f"{{{A_NS}}}prstGeom")
    prst.set("prst", "rect")
    LET.SubElement(prst, f"{{{A_NS}}}avLst")
    return drawing
=======
>>>>>>> 8eff87a9

def _word_content_xmls(extracted_dir: str) -> List[str]:
    targets = list(WORD_XML_TARGETS)
    wdir = os.path.join(extracted_dir, "word")
    if os.path.isdir(wdir):
        for fn in os.listdir(wdir):
            if fn.startswith("header") and fn.endswith(".xml"): targets.append(f"word/{fn}")
            if fn.startswith("footer") and fn.endswith(".xml"): targets.append(f"word/{fn}")
    return [os.path.join(extracted_dir, p) for p in targets if os.path.exists(os.path.join(extracted_dir, p))]

def docx_convert_tags_to_jinja(in_docx: str, out_docx: str) -> Dict[str, Optional[float]]:
    # {var}/{[var]} → {{ var }} へ。英数字+下線のタグのみ変換（Jinja誤爆防止）
    tmpdir = tempfile.mkdtemp()
    size_hints: Dict[str, Optional[float]] = {}
    try:
        with zipfile.ZipFile(in_docx, 'r') as zin:
            zin.extractall(tmpdir)
        for p in _word_content_xmls(tmpdir):
<<<<<<< HEAD
            parser = LET.XMLParser(remove_blank_text=False)
            tree = LET.parse(p, parser)
            root = tree.getroot()
            _word_convert_placeholders(root, size_hints)
            tree.write(p, encoding="utf-8", xml_declaration=True)
=======
>>>>>>> 8eff87a9
        with zipfile.ZipFile(out_docx, 'w', zipfile.ZIP_DEFLATED) as zout:
            for root, _, files in os.walk(tmpdir):
                for fn in files:
                    full = os.path.join(root, fn)
                    zout.write(full, os.path.relpath(full, tmpdir))
    finally:
        shutil.rmtree(tmpdir, ignore_errors=True)
    return size_hints
<<<<<<< HEAD

def _word_replace_placeholder_with_drawing(root, start: int, end: int, drawing: LET._Element) -> bool:
    nodes = _word_collect_text_nodes(root)
    if not nodes:
        return False
    affected_runs: List[LET._Element] = []
    for node, node_start, node_end in nodes:
        if node_end <= start or node_start >= end:
            continue
        run = node.getparent()
        if run is None or run.tag != f"{{{W_NS}}}r":
            continue
        if run not in affected_runs:
            affected_runs.append(run)
        text = node.text or ""
        local_start = max(0, start - node_start)
        local_end = min(len(text), end - node_start)
        new_text = text[:local_start] + text[local_end:]
        if new_text:
            _word_set_text(node, new_text)
        else:
            run.remove(node)
    if not affected_runs:
        return False
    last_run = affected_runs[-1]
    parent = last_run.getparent()
    if parent is None:
        return False
    insert_idx = parent.index(last_run) + 1
    new_run = LET.Element(f"{{{W_NS}}}r")
    rpr = affected_runs[0].find(f"{{{W_NS}}}rPr")
    if rpr is not None:
        new_run.append(LET.fromstring(LET.tostring(rpr)))
    new_run.append(drawing)
    parent.insert(insert_idx, new_run)
    for run in affected_runs:
        removable = True
        for child in run:
            if child.tag not in {f"{{{W_NS}}}rPr"}:
                removable = False
                break
        if removable and (run.text is None or not run.text.strip()):
            run_parent = run.getparent()
            if run_parent is not None:
                run_parent.remove(run)
    return True

def _word_prepare_image_assets(image_blobs: Dict[str, Dict[str, Optional[float]]]) -> Dict[str, Dict[str, object]]:
    if not image_blobs:
        return {}
    from PIL import Image as PILImage

    assets: Dict[str, Dict[str, object]] = {}
    for idx, (var, info) in enumerate(image_blobs.items(), start=1):
        data = info.get("bytes") if isinstance(info, dict) else None
        if not data:
            continue
        mm = None
        if isinstance(info, dict):
            mm = info.get("mm")
        try:
            img = PILImage.open(io.BytesIO(data)).convert("RGBA")
        except Exception:
            continue
        if mm:
            px = mm_to_pixels(mm, dpi=96)
            if px > 0:
                w, h = img.size
                if w:
                    new_h = int(round(h * (px / w))) if w else h
                    new_h = max(new_h, 1)
                    img = img.resize((max(px, 1), new_h), PILImage.LANCZOS)
        width_px, height_px = img.size
        if width_px <= 0 or height_px <= 0:
            continue
        bio = io.BytesIO()
        img.save(bio, format="PNG")
        safe = re.sub(r"[^A-Za-z0-9]+", "_", var).strip("_") or "image"
        filename = f"auto_{idx:04d}_{safe}.png"
        cx = int(round(max(width_px, 1) / 96 * EMU_PER_INCH))
        cy = int(round(max(height_px, 1) / 96 * EMU_PER_INCH))
        assets[var] = {
            "bytes": bio.getvalue(),
            "filename": filename,
            "target": f"media/{filename}",
            "cx": max(cx, 1),
            "cy": max(cy, 1),
        }
    return assets

def _word_apply_images(root, rels_tree: LET._ElementTree, assets: Dict[str, Dict[str, object]]) -> Tuple[bool, List[str]]:
    if not assets:
        return False, []
    rels_root = rels_tree.getroot()
    docpr_counter = [_word_max_docpr_id(root)]
    changed = False
    used: List[str] = []
    for var, asset in assets.items():
        pattern = re.compile(r"\{\{\s*%s\s*\}\}" % re.escape(var))
        while True:
            nodes = _word_collect_text_nodes(root)
            if not nodes:
                break
            full_text = "".join((node.text or "") for node, _, _ in nodes)
            m = pattern.search(full_text)
            if not m:
                break
            rid, rel_elem = _word_add_image_relationship(rels_root, asset["target"])
            docpr_id = _word_next_docpr(docpr_counter)
            drawing = _word_make_inline_drawing(rid, docpr_id, int(asset.get("cx", 1)), int(asset.get("cy", 1)))
            if _word_replace_placeholder_with_drawing(root, m.start(), m.end(), drawing):
                changed = True
                used.append(var)
            else:
                rels_root.remove(rel_elem)
                docpr_counter[0] -= 1
                break
    return changed, used

def _word_postprocess_docx(docx_path: str, text_map: Dict[str, str], assets: Dict[str, Dict[str, object]]):
    tmpdir = tempfile.mkdtemp()
    try:
        with zipfile.ZipFile(docx_path, 'r') as zin:
            zin.extractall(tmpdir)

        used_vars: List[str] = []
        for p in _word_content_xmls(tmpdir):
            parser = LET.XMLParser(remove_blank_text=False)
            tree = LET.parse(p, parser)
            root = tree.getroot()
            _word_apply_text_map(root, text_map)
            if assets:
                rels_path = _word_part_rels_path(p)
                rels_tree = _word_load_rels_tree(rels_path)
                changed, used = _word_apply_images(root, rels_tree, assets)
                if changed:
                    rels_tree.write(rels_path, encoding="utf-8", xml_declaration=True)
                if used:
                    used_vars.extend(used)
            tree.write(p, encoding="utf-8", xml_declaration=True)

        if assets and used_vars:
            media_dir = os.path.join(tmpdir, "word", "media")
            os.makedirs(media_dir, exist_ok=True)
            for var in set(used_vars):
                asset = assets.get(var)
                if not asset:
                    continue
                with open(os.path.join(media_dir, asset["filename"]), "wb") as f:
                    f.write(asset["bytes"])

        with zipfile.ZipFile(docx_path, 'w', zipfile.ZIP_DEFLATED) as zout:
            for root_dir, _, files in os.walk(tmpdir):
                for fn in files:
                    full = os.path.join(root_dir, fn)
                    zout.write(full, os.path.relpath(full, tmpdir))
    finally:
        shutil.rmtree(tmpdir, ignore_errors=True)
=======
>>>>>>> 8eff87a9

def docx_render(in_docx: str, out_docx: str, text_map: Dict[str, str], image_map: Dict[str, Dict]):
    from docxtpl import DocxTemplate, InlineImage
    from docx.shared import Mm
    import requests

    tmp = in_docx + ".jinja.docx"
    size_hints = docx_convert_tags_to_jinja(in_docx, tmp)

    doc = DocxTemplate(tmp)
    ctx: Dict[str, object] = {}
    for k, v in text_map.items():
        ctx[k] = v
<<<<<<< HEAD
    image_blobs: Dict[str, Dict[str, Optional[float]]] = {}
    for k, meta in image_map.items():
        r = requests.get(meta["url"], timeout=20); r.raise_for_status()
        content = r.content
        bio = io.BytesIO(content)
        mm = meta.get("mm") or size_hints.get(k)
        image_blobs[k] = {"bytes": content, "mm": mm}
        ctx[k] = InlineImage(doc, bio, width=Mm(mm)) if mm else InlineImage(doc, bio)
    jinja_env = Environment(autoescape=False, undefined=DebugUndefined)
    doc.render(ctx, jinja_env=jinja_env)
    doc.save(out_docx)
    os.remove(tmp)

    assets = _word_prepare_image_assets(image_blobs)
    _word_postprocess_docx(out_docx, text_map, assets)
=======
    for k, meta in image_map.items():
        r = requests.get(meta["url"], timeout=20); r.raise_for_status()
        bio = io.BytesIO(r.content)
        mm = meta.get("mm") or size_hints.get(k)
        ctx[k] = InlineImage(doc, bio, width=Mm(mm)) if mm else InlineImage(doc, bio)
    doc.save(out_docx)
    os.remove(tmp)

    # 図形内テキストなどに残った {{var}} を後置換
    tmpdir = tempfile.mkdtemp()
    try:
        with zipfile.ZipFile(out_docx, 'r') as zin:
            zin.extractall(tmpdir)
        for p in _word_content_xmls(tmpdir):
            parser = LET.XMLParser(remove_blank_text=False)
            tree = LET.parse(p, parser)
            root = tree.getroot()
            _word_apply_text_map(root, text_map)
            tree.write(p, encoding="utf-8", xml_declaration=True)
        with zipfile.ZipFile(out_docx, 'w', zipfile.ZIP_DEFLATED) as zout:
            for root, _, files in os.walk(tmpdir):
                for fn in files:
                    full = os.path.join(root, fn)
                    zout.write(full, os.path.relpath(full, tmpdir))
    finally:
        shutil.rmtree(tmpdir, ignore_errors=True)
>>>>>>> 8eff87a9

# ------------ Excel (.xlsx) ------------
def _xlsx_sheet_map(extracted_dir: str) -> Dict[str, Tuple[Optional[str], Optional[int]]]:
    mapping: Dict[str, Tuple[Optional[str], Optional[int]]] = {}
    workbook_xml = os.path.join(extracted_dir, "xl", "workbook.xml")
    rels_xml = os.path.join(extracted_dir, "xl", "_rels", "workbook.xml.rels")
    if not os.path.exists(workbook_xml):
        return mapping

    rid_to_target: Dict[str, str] = {}
    if os.path.exists(rels_xml):
        tree = ET.parse(rels_xml); root = tree.getroot()
        for rel in root.findall(f".//{{{R_NS}}}Relationship"):
            if rel.get("Type", "").endswith("/worksheet"):
                rid = rel.get("Id"); target = rel.get("Target")
                if rid and target:
                    rid_to_target[rid] = target.replace('\\', '/')

    ns = {"s": S_NS, "r": R_NS}
    tree = ET.parse(workbook_xml); root = tree.getroot()
    sheets = root.find("s:sheets", ns)
    if sheets is None:
        return mapping
    for idx, sheet in enumerate(sheets.findall("s:sheet", ns)):
        name = sheet.get("name")
        rid = sheet.get(f"{{{R_NS}}}id")
        target = rid_to_target.get(rid or "")
        if target:
            rel_path = os.path.normpath(os.path.join("xl", target))
            basename = os.path.basename(rel_path)
            mapping[basename] = (name, idx)
    return mapping

def xlsx_force_full_recalc(extracted_dir: str):
    p = os.path.join(extracted_dir, "xl", "workbook.xml")
    if not os.path.exists(p): return
    ns = {"s": S_NS}
    tree = ET.parse(p); root = tree.getroot()
    calcPr = root.find("s:calcPr", ns) or ET.SubElement(root, f"{{{ns['s']}}}calcPr")
    calcPr.set("calcMode", "auto")
    calcPr.set("fullCalcOnLoad", "1")
    calcPr.set("calcOnSave", "1")
    calcPr.set("forceFullCalc", "1")
    chain = os.path.join(extracted_dir, "xl", "calcChain.xml")
    if os.path.exists(chain):
        try: os.remove(chain)
        except: pass
    tree.write(p, encoding="utf-8", xml_declaration=True)

def _xlsx_escape_sheet_name(name: str) -> str:
    if not name:
        return ""
    if re.search(r"[\s'!]", name):
        return "'" + name.replace("'", "''") + "'"
    return name

def xlsx_update_formula_caches(xlsx_path: str, formula_cells: List[Dict]):
    if not formula_cells:
        return
    try:
        from xlcalculator import ModelCompiler, Evaluator
    except Exception:
        return

    try:
        compiler = ModelCompiler()
        model = compiler.read_and_parse_archive(xlsx_path)
        evaluator = Evaluator(model)
    except Exception:
        return

    computed: Dict[Tuple[str, str], Optional[str]] = {}
    sheet_names_by_index: List[str] = []
    try:
        # model.cells keys look like "Sheet!A1"; derive sheet list lazily
        seen = []
        for key in model.cells.keys():
            sheet_part = key.split("!", 1)[0]
            if sheet_part not in seen:
                seen.append(sheet_part)
        sheet_names_by_index = seen
    except Exception:
        sheet_names_by_index = []

    for info in formula_cells:
        cell_ref = info.get("cell_ref")
        sheet_file = info.get("sheet_file")
        sheet_name = info.get("sheet_name")
        sheet_index = info.get("sheet_index")
        if not cell_ref or not sheet_file:
            continue
        if not sheet_name and sheet_index is not None and 0 <= sheet_index < len(sheet_names_by_index):
            sheet_name = sheet_names_by_index[sheet_index]
        if not sheet_name:
            continue
        address = f"{_xlsx_escape_sheet_name(sheet_name)}!{cell_ref}"
        try:
            value = evaluator.evaluate(address)
        except Exception:
            continue
        if hasattr(value, "value"):
            value = value.value
        formatted = _format_formula_value(value)
        if formatted is None:
            continue
        computed[(sheet_file, cell_ref)] = formatted

    if not computed:
        return

    tmpdir = tempfile.mkdtemp()
    try:
        with zipfile.ZipFile(xlsx_path, 'r') as zin:
            zin.extractall(tmpdir)
        ns = {"s": S_NS}
        updated: Dict[str, ET.ElementTree] = {}
        for info in formula_cells:
            sheet_file = info.get("sheet_file")
            cell_ref = info.get("cell_ref")
            if not sheet_file or not cell_ref:
                continue
            key = (sheet_file, cell_ref)
            if key not in computed:
                continue
            sheet_path = os.path.join(tmpdir, "xl", "worksheets", sheet_file)
            if not os.path.exists(sheet_path):
                continue
            if sheet_file not in updated:
                updated[sheet_file] = ET.parse(sheet_path)
            tree = updated[sheet_file]
            root = tree.getroot()
            cell = root.find(f".//s:c[@r='{cell_ref}']", ns)
            if cell is None:
                continue
            v_node = cell.find("s:v", ns)
            if v_node is None:
                v_node = ET.SubElement(cell, f"{{{ns['s']}}}v")
            v_node.text = computed[key]
            if computed[key] in ("1", "0") and info.get("boolean", False):
                cell.set("t", "b")
            elif cell.get("t") == "str":
                cell.attrib.pop("t")
        for sheet_file, tree in updated.items():
            sheet_path = os.path.join(tmpdir, "xl", "worksheets", sheet_file)
            tree.write(sheet_path, encoding="utf-8", xml_declaration=True)
        with zipfile.ZipFile(xlsx_path, 'w', zipfile.ZIP_DEFLATED) as zout:
            for root_dir, _, files in os.walk(tmpdir):
                for fn in files:
                    full = os.path.join(root_dir, fn)
                    zout.write(full, os.path.relpath(full, tmpdir))
    finally:
        shutil.rmtree(tmpdir, ignore_errors=True)

def xlsx_patch_and_place(src_xlsx: str, dst_xlsx: str, text_map: Dict[str, str], image_map: Dict[str, Dict]):
    """
    1) XML直編集で {var} を置換（完全一致は数値化、<br>→\n）、{[img]} はセルから除去し placements に記録
    2) fullCalcOnLoad=1 で再計算
    3) openpyxl で placements に新規画像挿入（既存図形/グラフは原則維持）
    """
    ns = {"s": S_NS}
    tmpdir = tempfile.mkdtemp()
<<<<<<< HEAD
    placements: List[Dict[str, object]] = []
    formula_cells: List[Dict[str, object]] = []
=======
>>>>>>> 8eff87a9
    try:
        with zipfile.ZipFile(src_xlsx, 'r') as zin:
            zin.extractall(tmpdir)

        # sharedStrings
        sst_path = os.path.join(tmpdir, "xl", "sharedStrings.xml")
        numeric_candidates: Dict[int, Tuple[bool, Optional[float]]] = {}
        img_sst_idx: Dict[int, Tuple[str, Optional[float]]] = {}

        if os.path.exists(sst_path):
            tree = ET.parse(sst_path); root = tree.getroot(); idx = -1
            for si in root.findall("s:si", ns):
                idx += 1
                t_nodes = si.findall("s:t", ns)
                if t_nodes:
                    original = "".join([t.text or "" for t in t_nodes])
                else:
                    original = "".join([(r.find("s:t", ns).text or "") for r in si.findall("s:r", ns) if r.find("s:t", ns) is not None])

                # 画像タグ？
                var, size_hint = parse_image_tag(original or "")
                if var:
                    img_sst_idx[idx] = (var, size_hint)
                    for r in list(si): si.remove(r)
                    t = ET.SubElement(si, f"{{{ns['s']}}}t"); t.text = ""
                    continue

                # テキスト置換
                replaced = original
                for k, v in text_map.items(): replaced = replaced.replace(f"{{{k}}}", _with_newlines(v))

                # 書き戻し
                for r in list(si): si.remove(r)
                t = ET.SubElement(si, f"{{{ns['s']}}}t"); t.text = replaced

                # 完全一致 = 数値候補
                for k, v in text_map.items():
                    if original == f"{{{k}}}":
                        num, _ = parse_numberlike(v)
                        numeric_candidates[idx] = ((num is not None), num)
                        break

            tree.write(sst_path, encoding="utf-8", xml_declaration=True)

        # worksheets
        ws_dir = os.path.join(tmpdir, "xl", "worksheets")
        sheet_map = _xlsx_sheet_map(tmpdir)
        if os.path.isdir(ws_dir):
            for fn in os.listdir(ws_dir):
                if not fn.endswith(".xml"): continue
                p = os.path.join(ws_dir, fn)
                tree = ET.parse(p); root = tree.getroot()

                sheet_name, sheet_index = sheet_map.get(fn, (None, None))
                if sheet_index is None:
                    m = re.findall(r'\d+', fn)
                    sheet_index = int(m[0]) - 1 if m else 0

                for c in root.findall(".//s:c", ns):
                    t_attr = c.get("t")
                    v_node = c.find("s:v", ns)
                    is_node = c.find("s:is", ns)
                    f_node = c.find("s:f", ns)
<<<<<<< HEAD
                    r_attr = c.get("r") or ""

                    if f_node is not None:
                        formula_cells.append({
                            "sheet_file": fn,
                            "sheet_name": sheet_name,
                            "sheet_index": sheet_index,
                            "cell_ref": r_attr,
                            "boolean": (c.get("t") == "b"),
                        })
=======
>>>>>>> 8eff87a9

                    # 数式セルはキャッシュ値を削除し LibreOffice での再計算を確実化
                    if f_node is not None and v_node is not None:
                        try: c.remove(v_node)
                        except: pass
                        v_node = None

                    # shared string
                    if t_attr == "s" and v_node is not None and v_node.text:
                        try: sst_idx = int(v_node.text)
                        except: sst_idx = None
                        if sst_idx is not None and sst_idx in img_sst_idx:
                            # 画像座標として記録してセルは空に
<<<<<<< HEAD
                            var, size_hint = img_sst_idx[sst_idx]
                            placements.append({
                                "sheet_file": fn,
                                "sheet_name": sheet_name,
                                "sheet_index": sheet_index,
                                "cell_ref": r_attr,
                                "var": var,
                                "size_hint": size_hint,
                            })
=======
>>>>>>> 8eff87a9
                            c.attrib.pop("t", None)
                            c.remove(v_node)
                            continue
                        if sst_idx is not None and sst_idx in numeric_candidates:
                            is_num, num_val = numeric_candidates[sst_idx]
                            if is_num and num_val is not None:
                                c.set("t", "n")
                                v_node.text = str(num_val)

                    # inlineStr
                    if t_attr == "inlineStr" and is_node is not None:
                        t_inline = is_node.find("s:t", ns)
                        if t_inline is not None and t_inline.text is not None:
                            txt = t_inline.text
                            var, size_hint = parse_image_tag(txt or "")
                            if var:
<<<<<<< HEAD
                                placements.append({
                                    "sheet_file": fn,
                                    "sheet_name": sheet_name,
                                    "sheet_index": sheet_index,
                                    "cell_ref": r_attr,
                                    "var": var,
                                    "size_hint": size_hint,
                                })
=======
>>>>>>> 8eff87a9
                                c.attrib.pop("t", None)
                                try: c.remove(is_node)
                                except: pass
                                if v_node is not None:
                                    c.remove(v_node)
                                continue
                            # テキスト置換／数値化
                            replaced = txt
                            for k, v in text_map.items(): replaced = replaced.replace(f"{{{k}}}", _with_newlines(v))
                            for k, v in text_map.items():
                                if txt == f"{{{k}}}":
                                    num, _ = parse_numberlike(v)
                                    if num is not None:
                                        c.set("t", "n")
                                        try: c.remove(is_node)
                                        except: pass
                                        if v_node is None: v_node = ET.SubElement(c, f"{{{ns['s']}}}v")
                                        v_node.text = str(num)
                                        break
                            else:
                                t_inline.text = replaced

                tree.write(p, encoding="utf-8", xml_declaration=True)

        # 再計算フラグ
        xlsx_force_full_recalc(tmpdir)

        # 再パック
        with zipfile.ZipFile(dst_xlsx, 'w', zipfile.ZIP_DEFLATED) as zout:
            for root, _, files in os.walk(tmpdir):
                for fn in files:
                    full = os.path.join(root, fn)
                    zout.write(full, os.path.relpath(full, tmpdir))
    finally:
        shutil.rmtree(tmpdir, ignore_errors=True)

    # openpyxl で画像を追加（既存図形・グラフは通常維持）
    if placements and image_map:
        from openpyxl import load_workbook
        from openpyxl.drawing.image import Image as XLImage
        from PIL import Image as PILImage
        import requests

        wb = load_workbook(dst_xlsx)
<<<<<<< HEAD
        for item in placements:
            sheet_file = item.get("sheet_file")
            cell_ref = item.get("cell_ref")
            var = item.get("var")
            size_hint = item.get("size_hint")
            sheet_index = item.get("sheet_index") or 0
            sheet_name = item.get("sheet_name")
=======
>>>>>>> 8eff87a9
            meta = image_map.get(var)
            if not meta: continue
            url = meta["url"]
            mm = meta.get("mm") or size_hint
            r = requests.get(url, timeout=20); r.raise_for_status()
            img = PILImage.open(io.BytesIO(r.content)).convert("RGBA")
            if mm:
                px = mm_to_pixels(mm, dpi=96)
                w, h = img.size
                new_h = int(round(h * (px / w))) if w else h
                img = img.resize((px, new_h), PILImage.LANCZOS)
            bio = io.BytesIO(); img.save(bio, format="PNG"); bio.seek(0)
            ws = None
            if sheet_name and sheet_name in wb:
                ws = wb[sheet_name]
            elif isinstance(sheet_index, int) and 0 <= sheet_index < len(wb.worksheets):
                ws = wb.worksheets[sheet_index]
            if ws is None:
                ws = wb.active
            ws.add_image(XLImage(bio), cell_ref)
        wb.save(dst_xlsx)

    xlsx_update_formula_caches(dst_xlsx, formula_cells)

# ------------ PDF / JPEG ------------
def libreoffice_to_pdf(input_path: str, out_dir: str) -> str:
    if not os.path.isdir(out_dir): os.makedirs(out_dir, exist_ok=True)
    run([
        "soffice", "--headless", "--nologo", "--nodefault", "--nolockcheck", "--norestore",
        "--convert-to", "pdf", "--outdir", out_dir, input_path
    ])
    base = os.path.splitext(os.path.basename(input_path))[0]
    pdf_path = os.path.join(out_dir, f"{base}.pdf")
    if not os.path.exists(pdf_path):
        for fn in os.listdir(out_dir):
            if fn.lower().endswith(".pdf"):
                pdf_path = os.path.join(out_dir, fn); break
    if not os.path.exists(pdf_path): raise RuntimeError("PDF not produced by LibreOffice.")
    return pdf_path

def pdf_to_jpegs(pdf_path: str, dpi: int, pages: List[int]) -> List[Tuple[int, bytes]]:
    out: List[Tuple[int, bytes]] = []
    for p in pages:
        prefix = f"{pdf_path}-p{p}"
        run(["pdftoppm", "-jpeg", "-r", str(dpi), "-f", str(p), "-l", str(p), pdf_path, prefix])
        jpg = f"{prefix}-1.jpg"
        if not os.path.exists(jpg):
            alt = f"{prefix}.jpg"
            jpg = alt if os.path.exists(alt) else jpg
        if not os.path.exists(jpg):
            for fn in os.listdir(os.path.dirname(pdf_path)):
                if fn.startswith(os.path.basename(prefix)) and fn.lower().endswith(".jpg"):
                    jpg = os.path.join(os.path.dirname(pdf_path), fn); break
        if not os.path.exists(jpg): raise RuntimeError(f"Failed to create JPEG page {p}")
        with open(jpg, "rb") as f: out.append((p, f.read()))
        try: os.remove(jpg)
        except: pass
    return out

# ------------ API ------------
@app.get("/healthz")
def healthz():
    # Cloud Run 起動判定用：即応答
    return {"ok": True}

@app.post("/merge")
async def merge(
    file: UploadFile = File(...),
    mapping_text: str = Form(""),
    filename: str = Form("document"),
    jpeg_dpi: int = Form(150),
    jpeg_pages: str = Form("1"),
):
    from pypdf import PdfReader  # lazy import

    try:
        ext = file_ext_lower(file.filename or "")
        if ext not in [".docx", ".xlsx"]:
            return err("file must be .docx or .xlsx", 400)

        text_map, image_map = parse_mapping_text(mapping_text or "")

        with tempfile.TemporaryDirectory() as td:
            src = os.path.join(td, f"src{ext}")
            with open(src, "wb") as f: f.write(await file.read())

            rendered = os.path.join(td, f"rendered{ext}")
            if ext == ".docx":
                docx_render(src, rendered, text_map, image_map)
            else:
                xlsx_patch_and_place(src, rendered, text_map, image_map)

            pdf_dir = os.path.join(td, "pdf")
            pdf_path = libreoffice_to_pdf(rendered, pdf_dir)

            with open(pdf_path, "rb") as f:
                total_pages = len(PdfReader(f).pages)

            selected = parse_pages_arg(jpeg_pages, total_pages)
            jpgs = pdf_to_jpegs(pdf_path, jpeg_dpi, selected)

            pdf_b = open(pdf_path, "rb").read()
            return ok({
                "file_name": (filename or "document").strip().rstrip(".") + ".pdf",
                "pdf_data_uri": data_uri("application/pdf", pdf_b),
                "jpeg_dpi": jpeg_dpi,
                "jpeg_pages": selected,
                "jpeg_data_uris": [{"page": p, "data_uri": data_uri("image/jpeg", b)} for p, b in jpgs],
                "total_pdf_pages": total_pages
            })
    except Exception as e:
        # 500 ではなく 400 を返す（Bubble 側で原因が見える）
        return err(str(e), 400)

if __name__ == "__main__":
    import uvicorn
    port = int(os.environ.get("PORT", "8080"))
    uvicorn.run("main:app", host="0.0.0.0", port=port, workers=1, lifespan="off")<|MERGE_RESOLUTION|>--- conflicted
+++ resolved
@@ -9,10 +9,7 @@
 import xml.etree.ElementTree as ET
 from decimal import Decimal
 from lxml import etree as LET
-<<<<<<< HEAD
 from jinja2 import Environment, DebugUndefined
-=======
->>>>>>> 8eff87a9
 from typing import Dict, Tuple, List, Optional
 
 from fastapi import FastAPI, UploadFile, File, Form
@@ -47,11 +44,8 @@
 IMG_KEY_PATTERN = re.compile(rf"^\{{\[(?P<var>{VAR_NAME})\](?::(?P<size>[^}}]+))?\}}$")
 TXT_KEY_PATTERN = re.compile(rf"^\{{(?P<var>{VAR_NAME})\}}$")
 IMG_TAG_PATTERN = re.compile(rf"\{{\[(?P<var>{VAR_NAME})\](?::(?P<size>[^}}]+))?\}}")
-<<<<<<< HEAD
 IMG_TAG_INLINE = re.compile(rf"(?<!\{{)\{{\[\s*(?P<var>{VAR_NAME})\s*\](?::(?P<size>[^}}]+))?\}}(?!\}})")
 TXT_TAG_INLINE = re.compile(rf"(?<!\{{)\{{\s*(?P<var>{VAR_NAME})\s*\}}(?!\}})")
-=======
->>>>>>> 8eff87a9
 MM_RE      = re.compile(r'^\s*(\d+(?:\.\d+)?)\s*mm\s*$', re.IGNORECASE)
 NUM_PLAIN  = re.compile(r'^\s*-?\d+(?:\.\d+)?\s*$')
 NUM_COMMA  = re.compile(r'^\s*-?\d{1,3}(?:,\d{3})+(?:\.\d+)?\s*$')
@@ -168,15 +162,12 @@
 W_NS = "http://schemas.openxmlformats.org/wordprocessingml/2006/main"
 S_NS = "http://schemas.openxmlformats.org/spreadsheetml/2006/main"
 R_NS = "http://schemas.openxmlformats.org/officeDocument/2006/relationships"
-<<<<<<< HEAD
 REL_NS = "http://schemas.openxmlformats.org/package/2006/relationships"
 WP_NS = "http://schemas.openxmlformats.org/drawingml/2006/wordprocessingDrawing"
 A_NS = "http://schemas.openxmlformats.org/drawingml/2006/main"
 PIC_NS = "http://schemas.openxmlformats.org/drawingml/2006/picture"
 XML_NS = "http://www.w3.org/XML/1998/namespace"
 EMU_PER_INCH = 914400
-=======
->>>>>>> 8eff87a9
 
 def _word_collect_text_nodes(root) -> List[Tuple[LET._Element, int, int]]:
     nodes: List[Tuple[LET._Element, int, int]] = []
@@ -205,7 +196,6 @@
         else:
             node.text = before + after
 
-<<<<<<< HEAD
 def _word_set_text(node: LET._Element, text: str):
     run = node.getparent()
     if run is None or run.tag != f"{{{W_NS}}}r":
@@ -258,8 +248,6 @@
         else:
             _word_set_text(node, before + after)
 
-=======
->>>>>>> 8eff87a9
 def _word_convert_placeholders(root, size_hints: Dict[str, Optional[float]]):
     while True:
         nodes = _word_collect_text_nodes(root)
@@ -280,7 +268,6 @@
             _word_replace_range(root, m_txt.start(), m_txt.end(), f"{{{{ {var} }}}}")
             continue
         break
-<<<<<<< HEAD
 
 WORD_JINJA_PATTERN = re.compile(r"\{\{\s*(?P<var>%s)\s*\}\}" % VAR_NAME)
 
@@ -383,8 +370,6 @@
     prst.set("prst", "rect")
     LET.SubElement(prst, f"{{{A_NS}}}avLst")
     return drawing
-=======
->>>>>>> 8eff87a9
 
 def _word_content_xmls(extracted_dir: str) -> List[str]:
     targets = list(WORD_XML_TARGETS)
@@ -403,14 +388,12 @@
         with zipfile.ZipFile(in_docx, 'r') as zin:
             zin.extractall(tmpdir)
         for p in _word_content_xmls(tmpdir):
-<<<<<<< HEAD
             parser = LET.XMLParser(remove_blank_text=False)
             tree = LET.parse(p, parser)
             root = tree.getroot()
             _word_convert_placeholders(root, size_hints)
             tree.write(p, encoding="utf-8", xml_declaration=True)
-=======
->>>>>>> 8eff87a9
+
         with zipfile.ZipFile(out_docx, 'w', zipfile.ZIP_DEFLATED) as zout:
             for root, _, files in os.walk(tmpdir):
                 for fn in files:
@@ -419,7 +402,6 @@
     finally:
         shutil.rmtree(tmpdir, ignore_errors=True)
     return size_hints
-<<<<<<< HEAD
 
 def _word_replace_placeholder_with_drawing(root, start: int, end: int, drawing: LET._Element) -> bool:
     nodes = _word_collect_text_nodes(root)
@@ -578,8 +560,7 @@
                     zout.write(full, os.path.relpath(full, tmpdir))
     finally:
         shutil.rmtree(tmpdir, ignore_errors=True)
-=======
->>>>>>> 8eff87a9
+
 
 def docx_render(in_docx: str, out_docx: str, text_map: Dict[str, str], image_map: Dict[str, Dict]):
     from docxtpl import DocxTemplate, InlineImage
@@ -593,7 +574,6 @@
     ctx: Dict[str, object] = {}
     for k, v in text_map.items():
         ctx[k] = v
-<<<<<<< HEAD
     image_blobs: Dict[str, Dict[str, Optional[float]]] = {}
     for k, meta in image_map.items():
         r = requests.get(meta["url"], timeout=20); r.raise_for_status()
@@ -609,34 +589,6 @@
 
     assets = _word_prepare_image_assets(image_blobs)
     _word_postprocess_docx(out_docx, text_map, assets)
-=======
-    for k, meta in image_map.items():
-        r = requests.get(meta["url"], timeout=20); r.raise_for_status()
-        bio = io.BytesIO(r.content)
-        mm = meta.get("mm") or size_hints.get(k)
-        ctx[k] = InlineImage(doc, bio, width=Mm(mm)) if mm else InlineImage(doc, bio)
-    doc.save(out_docx)
-    os.remove(tmp)
-
-    # 図形内テキストなどに残った {{var}} を後置換
-    tmpdir = tempfile.mkdtemp()
-    try:
-        with zipfile.ZipFile(out_docx, 'r') as zin:
-            zin.extractall(tmpdir)
-        for p in _word_content_xmls(tmpdir):
-            parser = LET.XMLParser(remove_blank_text=False)
-            tree = LET.parse(p, parser)
-            root = tree.getroot()
-            _word_apply_text_map(root, text_map)
-            tree.write(p, encoding="utf-8", xml_declaration=True)
-        with zipfile.ZipFile(out_docx, 'w', zipfile.ZIP_DEFLATED) as zout:
-            for root, _, files in os.walk(tmpdir):
-                for fn in files:
-                    full = os.path.join(root, fn)
-                    zout.write(full, os.path.relpath(full, tmpdir))
-    finally:
-        shutil.rmtree(tmpdir, ignore_errors=True)
->>>>>>> 8eff87a9
 
 # ------------ Excel (.xlsx) ------------
 def _xlsx_sheet_map(extracted_dir: str) -> Dict[str, Tuple[Optional[str], Optional[int]]]:
@@ -798,11 +750,8 @@
     """
     ns = {"s": S_NS}
     tmpdir = tempfile.mkdtemp()
-<<<<<<< HEAD
     placements: List[Dict[str, object]] = []
     formula_cells: List[Dict[str, object]] = []
-=======
->>>>>>> 8eff87a9
     try:
         with zipfile.ZipFile(src_xlsx, 'r') as zin:
             zin.extractall(tmpdir)
@@ -866,7 +815,6 @@
                     v_node = c.find("s:v", ns)
                     is_node = c.find("s:is", ns)
                     f_node = c.find("s:f", ns)
-<<<<<<< HEAD
                     r_attr = c.get("r") or ""
 
                     if f_node is not None:
@@ -877,8 +825,6 @@
                             "cell_ref": r_attr,
                             "boolean": (c.get("t") == "b"),
                         })
-=======
->>>>>>> 8eff87a9
 
                     # 数式セルはキャッシュ値を削除し LibreOffice での再計算を確実化
                     if f_node is not None and v_node is not None:
@@ -892,7 +838,6 @@
                         except: sst_idx = None
                         if sst_idx is not None and sst_idx in img_sst_idx:
                             # 画像座標として記録してセルは空に
-<<<<<<< HEAD
                             var, size_hint = img_sst_idx[sst_idx]
                             placements.append({
                                 "sheet_file": fn,
@@ -902,8 +847,7 @@
                                 "var": var,
                                 "size_hint": size_hint,
                             })
-=======
->>>>>>> 8eff87a9
+
                             c.attrib.pop("t", None)
                             c.remove(v_node)
                             continue
@@ -920,7 +864,6 @@
                             txt = t_inline.text
                             var, size_hint = parse_image_tag(txt or "")
                             if var:
-<<<<<<< HEAD
                                 placements.append({
                                     "sheet_file": fn,
                                     "sheet_name": sheet_name,
@@ -929,8 +872,7 @@
                                     "var": var,
                                     "size_hint": size_hint,
                                 })
-=======
->>>>>>> 8eff87a9
+
                                 c.attrib.pop("t", None)
                                 try: c.remove(is_node)
                                 except: pass
@@ -975,7 +917,6 @@
         import requests
 
         wb = load_workbook(dst_xlsx)
-<<<<<<< HEAD
         for item in placements:
             sheet_file = item.get("sheet_file")
             cell_ref = item.get("cell_ref")
@@ -983,8 +924,7 @@
             size_hint = item.get("size_hint")
             sheet_index = item.get("sheet_index") or 0
             sheet_name = item.get("sheet_name")
-=======
->>>>>>> 8eff87a9
+
             meta = image_map.get(var)
             if not meta: continue
             url = meta["url"]
