--- conflicted
+++ resolved
@@ -1165,7 +1165,6 @@
             idx += 1
             continue
 
-<<<<<<< HEAD
         start_pattern = re.compile(
             rf"^\s*\{{\s*{re.escape(group)}\s*:\s*loop\s*\}}\s*$"
         )
@@ -1243,30 +1242,6 @@
         while legacy_end_idx < len(rows):
             candidate_row = rows[legacy_end_idx]
             has_group_token = False
-=======
-        start_pattern = re.compile(rf"^\s*\{{\s*{re.escape(group)}\s*:\s*loop\s*\}}\s*$")
-        if not start_cell_text or not start_pattern.match(start_cell_text):
-            raise ValueError(
-                f"Loop start for '{group}' must be a standalone '{{{group}:loop}}' cell"
-            )
-
-        group_field_pattern = re.compile(
-            rf"\{{\s*{re.escape(group)}\s*:\s*{VAR_NAME}\s*\}}"
-        )
-        loop_field_pattern = re.compile(
-            rf"\{{\s*{re.escape(group)}\s*:\s*loop\s*:\s*{VAR_NAME}\s*\}}"
-        )
-        if loop_field_pattern.search(start_cell_text):
-            raise ValueError(
-                f"Loop start cell for '{group}' cannot contain field placeholders"
-            )
-
-        end_idx = idx + 1
-        end_row: Optional[ET.Element] = None
-        while end_idx < len(rows):
-            candidate_row = rows[end_idx]
-            found_end = False
->>>>>>> 0f08a756
             for cell in candidate_row.findall("s:c", ns):
                 raw_text = _xlsx_cell_text(cell, ns, shared_strings) or ""
                 text = raw_text.strip()
@@ -1279,7 +1254,6 @@
                         )
                     found_end = True
                     break
-<<<<<<< HEAD
             if not has_group_token:
                 if legacy_end_idx == idx:
                     has_group_token = True
@@ -1307,25 +1281,6 @@
 
         for original in block_rows:
             sheet_data.remove(original)
-=======
-            if found_end:
-                end_row = candidate_row
-                break
-            end_idx += 1
-
-        if end_row is None:
-            raise ValueError(f"Loop '{group}' is missing a '#end' terminator")
-
-        block_rows = rows[idx + 1:end_idx]
-        template_bases = [copy.deepcopy(r) for r in block_rows]
-        if not template_bases:
-            raise ValueError(
-                f"Loop '{group}' must include at least one row between start and '#end'"
-            )
-
-        for remove_row in [row] + block_rows + [end_row]:
-            sheet_data.remove(remove_row)
->>>>>>> 0f08a756
 
         entries = loop_map.get(group, [])
         insert_pos = idx
@@ -1337,22 +1292,13 @@
                     for cell in clone.findall("s:c", ns):
                         original_text = _xlsx_cell_text(cell, ns, shared_strings)
                         if original_text is None:
-<<<<<<< HEAD
                             continue
                         has_group_token = _xlsx_cell_has_loop_token(
                             original_text, group
-=======
-                            original_text = ""
-                        has_group_token = bool(
-                            loop_field_pattern.search(original_text)
-                            or group_field_pattern.search(original_text)
-                            or _xlsx_cell_has_loop_token(original_text, group)
->>>>>>> 0f08a756
                         )
                         replaced = _xlsx_apply_loop_text(
                             original_text, group, entry, text_map
                         )
-<<<<<<< HEAD
                         if entry_idx > 0 and not has_group_token:
                             cells_to_remove.append(cell)
                             continue
@@ -1361,9 +1307,6 @@
                             or has_group_token
                             or "#end" in original_text
                         ):
-=======
-                        if replaced != original_text or has_group_token:
->>>>>>> 0f08a756
                             _xlsx_set_inline_text(cell, ns, replaced)
                     if clone.findall("s:c", ns):
                         sheet_data.insert(insert_pos, clone)
