import os
import re
import io
import base64
import tempfile
import zipfile
import shutil
import subprocess
import xml.etree.ElementTree as ET
from decimal import Decimal
from lxml import etree as LET
from jinja2 import Environment, DebugUndefined
from typing import Dict, Tuple, List, Optional

from fastapi import FastAPI, UploadFile, File, Form
from fastapi.responses import JSONResponse

app = FastAPI(title="Doc/Excel → PDF & JPEG API (stable)")

# ------------ light helpers ------------
def file_ext_lower(name: str) -> str:
    return os.path.splitext(name)[1].lower()

def data_uri(mime: str, data: bytes) -> str:
    import base64 as _b64
    b64 = _b64.b64encode(data).decode("ascii")
    return f"data:{mime};base64,{b64}"

def run(cmd: List[str], cwd: Optional[str] = None):
    proc = subprocess.run(cmd, cwd=cwd, stdout=subprocess.PIPE, stderr=subprocess.PIPE)
    if proc.returncode != 0:
        raise RuntimeError(
            f"Command failed: {' '.join(cmd)}\n"
            f"STDOUT:\n{proc.stdout.decode('utf-8', 'ignore')}\n"
            f"STDERR:\n{proc.stderr.decode('utf-8', 'ignore')}"
        )
    return proc

def ok(d): return JSONResponse(status_code=200, content=d)
def err(m, status=400): return JSONResponse(status_code=status, content={"error": str(m)})

# ------------ tag & number parsing ------------
VAR_NAME = r"[A-Za-z_][A-Za-z0-9_]*"
IMG_KEY_PATTERN = re.compile(rf"^\{{\[(?P<var>{VAR_NAME})\](?::(?P<size>[^}}]+))?\}}$")
TXT_KEY_PATTERN = re.compile(rf"^\{{(?P<var>{VAR_NAME})\}}$")
IMG_TAG_PATTERN = re.compile(rf"\{{\[(?P<var>{VAR_NAME})\](?::(?P<size>[^}}]+))?\}}")
<<<<<<< HEAD
WORD_INLINE_PATTERN = re.compile(
    rf"(?<!\{{)\{{\s*(?:\[\s*(?P<img>{VAR_NAME})\s*\](?::(?P<size>[^}}]+))?|(?P<txt>{VAR_NAME}))\s*\}}(?!\}})"
)
=======
IMG_TAG_INLINE = re.compile(rf"(?<!\{{)\{{\[\s*(?P<var>{VAR_NAME})\s*\](?::(?P<size>[^}}]+))?\}}(?!\}})")
TXT_TAG_INLINE = re.compile(rf"(?<!\{{)\{{\s*(?P<var>{VAR_NAME})\s*\}}(?!\}})")
>>>>>>> 03b63133
MM_RE      = re.compile(r'^\s*(\d+(?:\.\d+)?)\s*mm\s*$', re.IGNORECASE)
NUM_PLAIN  = re.compile(r'^\s*-?\d+(?:\.\d+)?\s*$')
NUM_COMMA  = re.compile(r'^\s*-?\d{1,3}(?:,\d{3})+(?:\.\d+)?\s*$')
NUM_PCT    = re.compile(r'^\s*-?\d+(?:\.\d+)?\s*%\s*$')

def parse_size_mm(s: Optional[str]) -> Optional[float]:
    if not s: return None
    m = MM_RE.match(s.strip()); return float(m.group(1)) if m else None

def parse_image_tag(text: Optional[str]) -> Tuple[Optional[str], Optional[float]]:
    if not text: return None, None
    m = IMG_TAG_PATTERN.fullmatch(text.strip())
    if not m: return None, None
    return m.group("var"), parse_size_mm(m.group("size") or "")

def parse_numberlike(s: str) -> Tuple[Optional[float], Optional[str]]:
    if s is None: return None, None
    st = s.strip()
    if NUM_PCT.match(st):
        num = st.replace("%", "").strip()
        try:
            v = float(num.replace(",", "")) / 100.0
            fmt = "0.00%" if "." in num else "0%"
            return v, fmt
        except: return None, None
    if NUM_COMMA.match(st) or NUM_PLAIN.match(st):
        try:
            c = st.replace(",", "") if "," in st else st
            return (float(c), None) if "." in c else (int(c), None)
        except: return None, None
    return None, None

def _format_formula_value(value) -> Optional[str]:
    if value is None:
        return None
    if isinstance(value, Decimal):
        if value == value.to_integral():
            value = int(value)
        else:
            value = float(value)
    if isinstance(value, bool):
        return "1" if value else "0"
    if isinstance(value, (int, float)):
        return str(value)
    return str(value)

def _with_newlines(v: str) -> str:
    return (v or "").replace("<br>", "\n")

def parse_mapping_text(raw: str) -> Tuple[Dict[str, str], Dict[str, Dict]]:
    """
    {a}:X,{b}:Y でも 改行でもOK。URL内カンマ保護。
    {[img]:50mm}:URL / {[img]}:URL
    """
    text_map: Dict[str, str] = {}
    image_map: Dict[str, Dict] = {}
    if not raw: return text_map, image_map

    SAFE = "\u241B"  # protect ://
    protected = [line.replace("://", SAFE) for line in raw.splitlines()]
    joined = "\n".join(protected)

    items: List[str] = []
    for line in joined.splitlines():
        if not line.strip(): continue
        for seg in line.split(","):
            seg = seg.strip()
            if seg: items.append(seg.replace(SAFE, "://"))

    for seg in items:
        if "}" not in seg:
            continue
        close = seg.find("}")
        key = seg[:close+1].strip()
        value = seg[close+1:].lstrip(":").strip()
        if not key:
            continue

        m_img = IMG_KEY_PATTERN.match(key)
        if m_img:
            v = m_img.group("var"); mm = parse_size_mm(m_img.group("size") or "")
            image_map[v] = {"url": value, "mm": mm}; continue

        m_txt = TXT_KEY_PATTERN.match(key)
        if m_txt:
            v = m_txt.group("var"); text_map[v] = _with_newlines(value); continue

    return text_map, image_map

def _apply_text_tokens(text: Optional[str], text_map: Dict[str, str]) -> Optional[str]:
    if text is None or not text_map:
        return text
    result = text
    for key, value in text_map.items():
        result = result.replace(f"{{{key}}}", value)
    return result

def mm_to_pixels(mm: float, dpi: int = 96) -> int:
    return int(round(mm / 25.4 * dpi))

def parse_pages_arg(pages: str, total_pages: int) -> List[int]:
    pages = (pages or "1").strip()
    out: List[int] = []
    for part in pages.split(","):
        part = part.strip()
        if not part: continue
        if "-" in part:
            a, b = part.split("-", 1)
            try:
                s = max(1, int(a)); e = min(total_pages, int(b))
                if s <= e: out.extend(range(s, e+1))
            except: pass
        else:
            try:
                p = int(part)
                if 1 <= p <= total_pages: out.append(p)
            except: pass
    return sorted(list(dict.fromkeys(out))) or [1]

# ------------ Word (.docx) ------------
WORD_XML_TARGETS = ("word/document.xml","word/footnotes.xml","word/endnotes.xml","word/comments.xml")
W_NS = "http://schemas.openxmlformats.org/wordprocessingml/2006/main"
S_NS = "http://schemas.openxmlformats.org/spreadsheetml/2006/main"
R_NS = "http://schemas.openxmlformats.org/officeDocument/2006/relationships"
REL_NS = "http://schemas.openxmlformats.org/package/2006/relationships"
WP_NS = "http://schemas.openxmlformats.org/drawingml/2006/wordprocessingDrawing"
A_NS = "http://schemas.openxmlformats.org/drawingml/2006/main"
PIC_NS = "http://schemas.openxmlformats.org/drawingml/2006/picture"
XML_NS = "http://www.w3.org/XML/1998/namespace"
EMU_PER_INCH = 914400

<<<<<<< HEAD
=======
def _word_collect_text_nodes(root) -> List[Tuple[LET._Element, int, int]]:
    nodes: List[Tuple[LET._Element, int, int]] = []
    cursor = 0
    for t in root.iter(f"{{{W_NS}}}t"):
        text = t.text or ""
        start = cursor
        cursor += len(text)
        nodes.append((t, start, cursor))
    return nodes

def _word_replace_range(root, start: int, end: int, replacement: str):
    nodes = _word_collect_text_nodes(root)
    inserted = False
    for node, node_start, node_end in nodes:
        if node_end <= start or node_start >= end:
            continue
        text = node.text or ""
        local_start = max(0, start - node_start)
        local_end = min(len(text), end - node_start)
        before = text[:local_start]
        after = text[local_end:]
        if not inserted:
            node.text = before + replacement + after
            inserted = True
        else:
            node.text = before + after

>>>>>>> 03b63133
def _word_set_text(node: LET._Element, text: str):
    run = node.getparent()
    if run is None or run.tag != f"{{{W_NS}}}r":
        node.text = text
        return

    children = list(run)
    try:
        idx = children.index(node)
    except ValueError:
        idx = -1

    # remove text/break nodes after the current text node so we can rebuild
    if idx >= 0:
        for child in children[idx + 1:]:
            if child.tag in {f"{{{W_NS}}}t", f"{{{W_NS}}}br"}:
                run.remove(child)

    parts = text.split("\n")
    first = parts[0] if parts else ""
    node.text = first
    if first.strip() != first or "\n" in first or first == "":
        node.set(f"{{{XML_NS}}}space", "preserve")
    else:
        node.attrib.pop(f"{{{XML_NS}}}space", None)

    for part in parts[1:]:
        br = LET.Element(f"{{{W_NS}}}br")
        run.append(br)
        t = LET.Element(f"{{{W_NS}}}t")
        t.set(f"{{{XML_NS}}}space", "preserve")
        t.text = part
        run.append(t)

<<<<<<< HEAD
def _word_snapshot(root) -> Tuple[List[Tuple[LET._Element, int, int]], str]:
    nodes: List[Tuple[LET._Element, int, int]] = []
    cursor = 0
    parts: List[str] = []
    for t in root.iter(f"{{{W_NS}}}t"):
        text = t.text or ""
        start = cursor
        cursor += len(text)
        nodes.append((t, start, cursor))
        parts.append(text)
    return nodes, "".join(parts)

def _word_splice_text(nodes: List[Tuple[LET._Element, int, int]], start: int, end: int, replacement: str, preserve: bool = False):
=======
def _word_replace_range_with_text(root, start: int, end: int, replacement: str):
    nodes = _word_collect_text_nodes(root)
>>>>>>> 03b63133
    inserted = False
    for node, node_start, node_end in nodes:
        if node_end <= start or node_start >= end:
            continue
        text = node.text or ""
        local_start = max(0, start - node_start)
        local_end = min(len(text), end - node_start)
        before = text[:local_start]
        after = text[local_end:]
<<<<<<< HEAD
        new_value = before + replacement + after
        if not inserted:
            if preserve:
                _word_set_text(node, new_value)
            else:
                node.text = new_value
            inserted = True
        else:
            remainder = before + after
            if preserve:
                _word_set_text(node, remainder)
            else:
                node.text = remainder

def _word_convert_placeholders(root, size_hints: Dict[str, Optional[float]]):
    while True:
        nodes, full_text = _word_snapshot(root)
        if not nodes:
            break
        match = WORD_INLINE_PATTERN.search(full_text)
        if not match:
            break
        var = match.group("img") or match.group("txt")
        if not var:
            break
        if match.group("img"):
            size = parse_size_mm(match.group("size") or "")
            if size is not None:
                size_hints.setdefault(var, size)
        _word_splice_text(nodes, match.start(), match.end(), f"{{{{ {var} }}}}")
=======
        combined = before + replacement + after
        if not inserted:
            _word_set_text(node, combined)
            inserted = True
        else:
            _word_set_text(node, before + after)

def _word_convert_placeholders(root, size_hints: Dict[str, Optional[float]]):
    while True:
        nodes = _word_collect_text_nodes(root)
        if not nodes:
            break
        full_text = "".join((node.text or "") for node, _, _ in nodes)
        m_img = IMG_TAG_INLINE.search(full_text)
        if m_img:
            var = m_img.group("var")
            size = parse_size_mm(m_img.group("size") or "")
            if size is not None:
                size_hints.setdefault(var, size)
            _word_replace_range(root, m_img.start(), m_img.end(), f"{{{{ {var} }}}}")
            continue
        m_txt = TXT_TAG_INLINE.search(full_text)
        if m_txt:
            var = m_txt.group("var")
            _word_replace_range(root, m_txt.start(), m_txt.end(), f"{{{{ {var} }}}}")
            continue
        break
>>>>>>> 03b63133

WORD_JINJA_PATTERN = re.compile(r"\{\{\s*(?P<var>%s)\s*\}\}" % VAR_NAME)

def _word_apply_text_map(root, text_map: Dict[str, str]):
    if not text_map:
        return
<<<<<<< HEAD
    while True:
        nodes, full_text = _word_snapshot(root)
        if not nodes:
            break
        target = None
        for m in WORD_JINJA_PATTERN.finditer(full_text):
            var = m.group("var")
            if var in text_map:
                target = (m.start(), m.end(), text_map[var])
                break
        if not target:
            break
        start, end, replacement = target
        _word_splice_text(nodes, start, end, replacement, preserve=True)
=======
    for var, replacement in text_map.items():
        pattern = re.compile(r"\{\{\s*%s\s*\}\}" % re.escape(var))
        while True:
            nodes = _word_collect_text_nodes(root)
            if not nodes:
                break
            full_text = "".join((node.text or "") for node, _, _ in nodes)
            m = pattern.search(full_text)
            if not m:
                break
            _word_replace_range_with_text(root, m.start(), m.end(), replacement)
>>>>>>> 03b63133

def _word_part_rels_path(xml_path: str) -> str:
    base = os.path.basename(xml_path)
    rels_dir = os.path.join(os.path.dirname(xml_path), "_rels")
    os.makedirs(rels_dir, exist_ok=True)
    return os.path.join(rels_dir, base + ".rels")

def _word_load_rels_tree(path: str) -> LET._ElementTree:
    if os.path.exists(path):
        return LET.parse(path)
    root = LET.Element(f"{{{REL_NS}}}Relationships")
    return LET.ElementTree(root)

def _word_max_docpr_id(root) -> int:
    max_id = 0
    for el in root.iter(f"{{{WP_NS}}}docPr"):
        try:
            max_id = max(max_id, int(el.get("id", "0")))
        except Exception:
            continue
    return max_id

def _word_next_docpr(counter: List[int]) -> int:
    counter[0] += 1
    return counter[0]

def _word_add_image_relationship(rels_root: LET._Element, target: str) -> Tuple[str, LET._Element]:
    rid_max = 0
    for rel in rels_root.findall(f"{{{REL_NS}}}Relationship"):
        rid = rel.get("Id", "")
        if rid.startswith("rId") and rid[3:].isdigit():
            rid_max = max(rid_max, int(rid[3:]))
    new_id = f"rId{rid_max + 1}"
    rel = LET.SubElement(rels_root, f"{{{REL_NS}}}Relationship")
    rel.set("Id", new_id)
    rel.set("Type", f"{R_NS}/image")
    rel.set("Target", target)
    return new_id, rel

def _word_make_inline_drawing(rid: str, docpr_id: int, cx: int, cy: int) -> LET._Element:
    drawing = LET.Element(f"{{{W_NS}}}drawing")
    inline = LET.SubElement(drawing, f"{{{WP_NS}}}inline")
    for key in ("distT", "distB", "distL", "distR"):
        inline.set(key, "0")
    extent = LET.SubElement(inline, f"{{{WP_NS}}}extent")
    extent.set("cx", str(max(cx, 1)))
    extent.set("cy", str(max(cy, 1)))
    effect = LET.SubElement(inline, f"{{{WP_NS}}}effectExtent")
    for key in ("l", "t", "r", "b"):
        effect.set(key, "0")
    docpr = LET.SubElement(inline, f"{{{WP_NS}}}docPr")
    docpr.set("id", str(docpr_id))
    docpr.set("name", f"Picture {docpr_id}")
    cNvGraphic = LET.SubElement(inline, f"{{{WP_NS}}}cNvGraphicFramePr")
    locks = LET.SubElement(cNvGraphic, f"{{{A_NS}}}graphicFrameLocks")
    locks.set("noChangeAspect", "1")
    graphic = LET.SubElement(inline, f"{{{A_NS}}}graphic")
    graphic_data = LET.SubElement(graphic, f"{{{A_NS}}}graphicData")
    graphic_data.set("uri", PIC_NS)
    pic = LET.SubElement(graphic_data, f"{{{PIC_NS}}}pic")
    nv_pic = LET.SubElement(pic, f"{{{PIC_NS}}}nvPicPr")
    cNvPr = LET.SubElement(nv_pic, f"{{{PIC_NS}}}cNvPr")
    cNvPr.set("id", "0")
    cNvPr.set("name", f"Picture {docpr_id}")
    cNvPicPr = LET.SubElement(nv_pic, f"{{{PIC_NS}}}cNvPicPr")
    pic_locks = LET.SubElement(cNvPicPr, f"{{{A_NS}}}picLocks")
    pic_locks.set("noChangeAspect", "1")
    pic_locks.set("noChangeArrowheads", "1")
    blip_fill = LET.SubElement(pic, f"{{{PIC_NS}}}blipFill")
    blip = LET.SubElement(blip_fill, f"{{{A_NS}}}blip")
    blip.set(f"{{{R_NS}}}embed", rid)
    stretch = LET.SubElement(blip_fill, f"{{{A_NS}}}stretch")
    LET.SubElement(stretch, f"{{{A_NS}}}fillRect")
    sp_pr = LET.SubElement(pic, f"{{{PIC_NS}}}spPr")
    xfrm = LET.SubElement(sp_pr, f"{{{A_NS}}}xfrm")
    off = LET.SubElement(xfrm, f"{{{A_NS}}}off")
    off.set("x", "0")
    off.set("y", "0")
    ext = LET.SubElement(xfrm, f"{{{A_NS}}}ext")
    ext.set("cx", str(max(cx, 1)))
    ext.set("cy", str(max(cy, 1)))
    prst = LET.SubElement(sp_pr, f"{{{A_NS}}}prstGeom")
    prst.set("prst", "rect")
    LET.SubElement(prst, f"{{{A_NS}}}avLst")
    return drawing

def _word_content_xmls(extracted_dir: str) -> List[str]:
    targets = list(WORD_XML_TARGETS)
    wdir = os.path.join(extracted_dir, "word")
    if os.path.isdir(wdir):
        for fn in os.listdir(wdir):
            if fn.startswith("header") and fn.endswith(".xml"): targets.append(f"word/{fn}")
            if fn.startswith("footer") and fn.endswith(".xml"): targets.append(f"word/{fn}")
    return [os.path.join(extracted_dir, p) for p in targets if os.path.exists(os.path.join(extracted_dir, p))]

def docx_convert_tags_to_jinja(in_docx: str, out_docx: str) -> Dict[str, Optional[float]]:
    # {var}/{[var]} → {{ var }} へ。英数字+下線のタグのみ変換（Jinja誤爆防止）
    tmpdir = tempfile.mkdtemp()
    size_hints: Dict[str, Optional[float]] = {}
    try:
        with zipfile.ZipFile(in_docx, 'r') as zin:
            zin.extractall(tmpdir)
        for p in _word_content_xmls(tmpdir):
            parser = LET.XMLParser(remove_blank_text=False)
            tree = LET.parse(p, parser)
            root = tree.getroot()
            _word_convert_placeholders(root, size_hints)
            tree.write(p, encoding="utf-8", xml_declaration=True)
<<<<<<< HEAD
=======

>>>>>>> 03b63133
        with zipfile.ZipFile(out_docx, 'w', zipfile.ZIP_DEFLATED) as zout:
            for root, _, files in os.walk(tmpdir):
                for fn in files:
                    full = os.path.join(root, fn)
                    zout.write(full, os.path.relpath(full, tmpdir))
    finally:
        shutil.rmtree(tmpdir, ignore_errors=True)
    return size_hints

<<<<<<< HEAD
def _word_replace_placeholder_with_drawing(root, nodes: List[Tuple[LET._Element, int, int]], start: int, end: int, drawing: LET._Element) -> bool:
=======
def _word_replace_placeholder_with_drawing(root, start: int, end: int, drawing: LET._Element) -> bool:
    nodes = _word_collect_text_nodes(root)
>>>>>>> 03b63133
    if not nodes:
        return False
    affected_runs: List[LET._Element] = []
    for node, node_start, node_end in nodes:
        if node_end <= start or node_start >= end:
            continue
        run = node.getparent()
        if run is None or run.tag != f"{{{W_NS}}}r":
            continue
        if run not in affected_runs:
            affected_runs.append(run)
        text = node.text or ""
        local_start = max(0, start - node_start)
        local_end = min(len(text), end - node_start)
        new_text = text[:local_start] + text[local_end:]
        if new_text:
            _word_set_text(node, new_text)
        else:
            run.remove(node)
    if not affected_runs:
        return False
    last_run = affected_runs[-1]
    parent = last_run.getparent()
    if parent is None:
        return False
    insert_idx = parent.index(last_run) + 1
    new_run = LET.Element(f"{{{W_NS}}}r")
    rpr = affected_runs[0].find(f"{{{W_NS}}}rPr")
    if rpr is not None:
        new_run.append(LET.fromstring(LET.tostring(rpr)))
    new_run.append(drawing)
    parent.insert(insert_idx, new_run)
    for run in affected_runs:
        removable = True
        for child in run:
            if child.tag not in {f"{{{W_NS}}}rPr"}:
                removable = False
                break
        if removable and (run.text is None or not run.text.strip()):
            run_parent = run.getparent()
            if run_parent is not None:
                run_parent.remove(run)
    return True

def _word_prepare_image_assets(image_blobs: Dict[str, Dict[str, Optional[float]]]) -> Dict[str, Dict[str, object]]:
    if not image_blobs:
        return {}
    from PIL import Image as PILImage

    assets: Dict[str, Dict[str, object]] = {}
    for idx, (var, info) in enumerate(image_blobs.items(), start=1):
        data = info.get("bytes") if isinstance(info, dict) else None
        if not data:
            continue
        mm = None
        if isinstance(info, dict):
            mm = info.get("mm")
        try:
            img = PILImage.open(io.BytesIO(data)).convert("RGBA")
        except Exception:
            continue
        if mm:
            px = mm_to_pixels(mm, dpi=96)
            if px > 0:
                w, h = img.size
                if w:
                    new_h = int(round(h * (px / w))) if w else h
                    new_h = max(new_h, 1)
                    img = img.resize((max(px, 1), new_h), PILImage.LANCZOS)
        width_px, height_px = img.size
        if width_px <= 0 or height_px <= 0:
            continue
        bio = io.BytesIO()
        img.save(bio, format="PNG")
        safe = re.sub(r"[^A-Za-z0-9]+", "_", var).strip("_") or "image"
        filename = f"auto_{idx:04d}_{safe}.png"
        cx = int(round(max(width_px, 1) / 96 * EMU_PER_INCH))
        cy = int(round(max(height_px, 1) / 96 * EMU_PER_INCH))
        assets[var] = {
            "bytes": bio.getvalue(),
            "filename": filename,
            "target": f"media/{filename}",
            "cx": max(cx, 1),
            "cy": max(cy, 1),
        }
    return assets

def _word_apply_images(root, rels_tree: LET._ElementTree, assets: Dict[str, Dict[str, object]]) -> Tuple[bool, List[str]]:
    if not assets:
        return False, []
    rels_root = rels_tree.getroot()
    docpr_counter = [_word_max_docpr_id(root)]
    changed = False
    used: List[str] = []
    for var, asset in assets.items():
        pattern = re.compile(r"\{\{\s*%s\s*\}\}" % re.escape(var))
        while True:
<<<<<<< HEAD
            nodes, full_text = _word_snapshot(root)
            if not nodes:
                break
=======
            nodes = _word_collect_text_nodes(root)
            if not nodes:
                break
            full_text = "".join((node.text or "") for node, _, _ in nodes)
>>>>>>> 03b63133
            m = pattern.search(full_text)
            if not m:
                break
            rid, rel_elem = _word_add_image_relationship(rels_root, asset["target"])
            docpr_id = _word_next_docpr(docpr_counter)
            drawing = _word_make_inline_drawing(rid, docpr_id, int(asset.get("cx", 1)), int(asset.get("cy", 1)))
<<<<<<< HEAD
            if _word_replace_placeholder_with_drawing(root, nodes, m.start(), m.end(), drawing):
=======
            if _word_replace_placeholder_with_drawing(root, m.start(), m.end(), drawing):
>>>>>>> 03b63133
                changed = True
                used.append(var)
            else:
                rels_root.remove(rel_elem)
                docpr_counter[0] -= 1
                break
    return changed, used

def _word_postprocess_docx(docx_path: str, text_map: Dict[str, str], assets: Dict[str, Dict[str, object]]):
    tmpdir = tempfile.mkdtemp()
    try:
        with zipfile.ZipFile(docx_path, 'r') as zin:
            zin.extractall(tmpdir)

        used_vars: List[str] = []
        for p in _word_content_xmls(tmpdir):
            parser = LET.XMLParser(remove_blank_text=False)
            tree = LET.parse(p, parser)
            root = tree.getroot()
            _word_apply_text_map(root, text_map)
            if assets:
                rels_path = _word_part_rels_path(p)
                rels_tree = _word_load_rels_tree(rels_path)
                changed, used = _word_apply_images(root, rels_tree, assets)
                if changed:
                    rels_tree.write(rels_path, encoding="utf-8", xml_declaration=True)
                if used:
                    used_vars.extend(used)
            tree.write(p, encoding="utf-8", xml_declaration=True)

        if assets and used_vars:
            media_dir = os.path.join(tmpdir, "word", "media")
            os.makedirs(media_dir, exist_ok=True)
            for var in set(used_vars):
                asset = assets.get(var)
                if not asset:
                    continue
                with open(os.path.join(media_dir, asset["filename"]), "wb") as f:
                    f.write(asset["bytes"])

        with zipfile.ZipFile(docx_path, 'w', zipfile.ZIP_DEFLATED) as zout:
            for root_dir, _, files in os.walk(tmpdir):
                for fn in files:
                    full = os.path.join(root_dir, fn)
                    zout.write(full, os.path.relpath(full, tmpdir))
    finally:
        shutil.rmtree(tmpdir, ignore_errors=True)
<<<<<<< HEAD
=======

>>>>>>> 03b63133

def docx_render(in_docx: str, out_docx: str, text_map: Dict[str, str], image_map: Dict[str, Dict]):
    from docxtpl import DocxTemplate, InlineImage
    from docx.shared import Mm
    import requests

    tmp = in_docx + ".jinja.docx"
    size_hints = docx_convert_tags_to_jinja(in_docx, tmp)

    doc = DocxTemplate(tmp)
    ctx: Dict[str, object] = {}
    for k, v in text_map.items():
        ctx[k] = v
    image_blobs: Dict[str, Dict[str, Optional[float]]] = {}
    for k, meta in image_map.items():
        r = requests.get(meta["url"], timeout=20); r.raise_for_status()
        content = r.content
        bio = io.BytesIO(content)
        mm = meta.get("mm") or size_hints.get(k)
        image_blobs[k] = {"bytes": content, "mm": mm}
        ctx[k] = InlineImage(doc, bio, width=Mm(mm)) if mm else InlineImage(doc, bio)
    jinja_env = Environment(autoescape=False, undefined=DebugUndefined)
    doc.render(ctx, jinja_env=jinja_env)
    doc.save(out_docx)
    os.remove(tmp)

    assets = _word_prepare_image_assets(image_blobs)
    _word_postprocess_docx(out_docx, text_map, assets)

# ------------ Excel (.xlsx) ------------
def _xlsx_sheet_map(extracted_dir: str) -> Dict[str, Tuple[Optional[str], Optional[int]]]:
    mapping: Dict[str, Tuple[Optional[str], Optional[int]]] = {}
    workbook_xml = os.path.join(extracted_dir, "xl", "workbook.xml")
    rels_xml = os.path.join(extracted_dir, "xl", "_rels", "workbook.xml.rels")
    if not os.path.exists(workbook_xml):
        return mapping

    rid_to_target: Dict[str, str] = {}
    if os.path.exists(rels_xml):
        tree = ET.parse(rels_xml); root = tree.getroot()
        for rel in root.findall(f".//{{{R_NS}}}Relationship"):
            if rel.get("Type", "").endswith("/worksheet"):
                rid = rel.get("Id"); target = rel.get("Target")
                if rid and target:
                    rid_to_target[rid] = target.replace('\\', '/')

    ns = {"s": S_NS, "r": R_NS}
    tree = ET.parse(workbook_xml); root = tree.getroot()
    sheets = root.find("s:sheets", ns)
    if sheets is None:
        return mapping
    for idx, sheet in enumerate(sheets.findall("s:sheet", ns)):
        name = sheet.get("name")
        rid = sheet.get(f"{{{R_NS}}}id")
        target = rid_to_target.get(rid or "")
        if target:
            rel_path = os.path.normpath(os.path.join("xl", target))
            basename = os.path.basename(rel_path)
            mapping[basename] = (name, idx)
    return mapping

def xlsx_force_full_recalc(extracted_dir: str):
    p = os.path.join(extracted_dir, "xl", "workbook.xml")
    if not os.path.exists(p): return
    ns = {"s": S_NS}
    tree = ET.parse(p); root = tree.getroot()
    calcPr = root.find("s:calcPr", ns) or ET.SubElement(root, f"{{{ns['s']}}}calcPr")
    calcPr.set("calcMode", "auto")
    calcPr.set("fullCalcOnLoad", "1")
    calcPr.set("calcOnSave", "1")
    calcPr.set("forceFullCalc", "1")
    chain = os.path.join(extracted_dir, "xl", "calcChain.xml")
    if os.path.exists(chain):
        try: os.remove(chain)
        except: pass
    tree.write(p, encoding="utf-8", xml_declaration=True)

def _xlsx_escape_sheet_name(name: str) -> str:
    if not name:
        return ""
    if re.search(r"[\s'!]", name):
        return "'" + name.replace("'", "''") + "'"
    return name

def xlsx_update_formula_caches(xlsx_path: str, formula_cells: List[Dict]):
    if not formula_cells:
        return
    try:
        from xlcalculator import ModelCompiler, Evaluator
    except Exception:
        return

    try:
        compiler = ModelCompiler()
        model = compiler.read_and_parse_archive(xlsx_path)
        evaluator = Evaluator(model)
    except Exception:
        return

    computed: Dict[Tuple[str, str], Optional[str]] = {}
    sheet_names_by_index: List[str] = []
    try:
        # model.cells keys look like "Sheet!A1"; derive sheet list lazily
        seen = []
        for key in model.cells.keys():
            sheet_part = key.split("!", 1)[0]
            if sheet_part not in seen:
                seen.append(sheet_part)
        sheet_names_by_index = seen
    except Exception:
        sheet_names_by_index = []

    for info in formula_cells:
        cell_ref = info.get("cell_ref")
        sheet_file = info.get("sheet_file")
        sheet_name = info.get("sheet_name")
        sheet_index = info.get("sheet_index")
        if not cell_ref or not sheet_file:
            continue
        if not sheet_name and sheet_index is not None and 0 <= sheet_index < len(sheet_names_by_index):
            sheet_name = sheet_names_by_index[sheet_index]
        if not sheet_name:
            continue
        address = f"{_xlsx_escape_sheet_name(sheet_name)}!{cell_ref}"
        try:
            value = evaluator.evaluate(address)
        except Exception:
            continue
        if hasattr(value, "value"):
            value = value.value
        formatted = _format_formula_value(value)
        if formatted is None:
            continue
        computed[(sheet_file, cell_ref)] = formatted

    if not computed:
        return

    tmpdir = tempfile.mkdtemp()
    try:
        with zipfile.ZipFile(xlsx_path, 'r') as zin:
            zin.extractall(tmpdir)
        ns = {"s": S_NS}
        updated: Dict[str, ET.ElementTree] = {}
        for info in formula_cells:
            sheet_file = info.get("sheet_file")
            cell_ref = info.get("cell_ref")
            if not sheet_file or not cell_ref:
                continue
            key = (sheet_file, cell_ref)
            if key not in computed:
                continue
            sheet_path = os.path.join(tmpdir, "xl", "worksheets", sheet_file)
            if not os.path.exists(sheet_path):
                continue
            if sheet_file not in updated:
                updated[sheet_file] = ET.parse(sheet_path)
            tree = updated[sheet_file]
            root = tree.getroot()
            cell = root.find(f".//s:c[@r='{cell_ref}']", ns)
            if cell is None:
                continue
            v_node = cell.find("s:v", ns)
            if v_node is None:
                v_node = ET.SubElement(cell, f"{{{ns['s']}}}v")
            v_node.text = computed[key]
            if computed[key] in ("1", "0") and info.get("boolean", False):
                cell.set("t", "b")
            elif cell.get("t") == "str":
                cell.attrib.pop("t")
        for sheet_file, tree in updated.items():
            sheet_path = os.path.join(tmpdir, "xl", "worksheets", sheet_file)
            tree.write(sheet_path, encoding="utf-8", xml_declaration=True)
        with zipfile.ZipFile(xlsx_path, 'w', zipfile.ZIP_DEFLATED) as zout:
            for root_dir, _, files in os.walk(tmpdir):
                for fn in files:
                    full = os.path.join(root_dir, fn)
                    zout.write(full, os.path.relpath(full, tmpdir))
    finally:
        shutil.rmtree(tmpdir, ignore_errors=True)

def xlsx_patch_and_place(src_xlsx: str, dst_xlsx: str, text_map: Dict[str, str], image_map: Dict[str, Dict]):
    """
    1) XML直編集で {var} を置換（完全一致は数値化、<br>→\n）、{[img]} はセルから除去し placements に記録
    2) fullCalcOnLoad=1 で再計算
    3) openpyxl で placements に新規画像挿入（既存図形/グラフは原則維持）
    """
    ns = {"s": S_NS}
    tmpdir = tempfile.mkdtemp()
    placements: List[Dict[str, object]] = []
    formula_cells: List[Dict[str, object]] = []
    try:
        with zipfile.ZipFile(src_xlsx, 'r') as zin:
            zin.extractall(tmpdir)

        # sharedStrings
        sst_path = os.path.join(tmpdir, "xl", "sharedStrings.xml")
        numeric_candidates: Dict[int, Tuple[bool, Optional[float]]] = {}
        img_sst_idx: Dict[int, Tuple[str, Optional[float]]] = {}

        if os.path.exists(sst_path):
            tree = ET.parse(sst_path); root = tree.getroot(); idx = -1
            for si in root.findall("s:si", ns):
                idx += 1
                t_nodes = si.findall("s:t", ns)
                if t_nodes:
                    original = "".join([t.text or "" for t in t_nodes])
                else:
                    original = "".join([(r.find("s:t", ns).text or "") for r in si.findall("s:r", ns) if r.find("s:t", ns) is not None])

                # 画像タグ？
                var, size_hint = parse_image_tag(original or "")
                if var:
                    img_sst_idx[idx] = (var, size_hint)
                    for r in list(si): si.remove(r)
                    t = ET.SubElement(si, f"{{{ns['s']}}}t"); t.text = ""
                    continue

                # テキスト置換
                replaced = _apply_text_tokens(original, text_map)

                # 書き戻し
                for r in list(si): si.remove(r)
                t = ET.SubElement(si, f"{{{ns['s']}}}t"); t.text = replaced

                # 完全一致 = 数値候補
                txt_match = TXT_KEY_PATTERN.match(original or "")
                if txt_match:
                    var_name = txt_match.group("var")
                    mapped = text_map.get(var_name)
                    if mapped is not None:
                        num, _ = parse_numberlike(mapped)
                        numeric_candidates[idx] = ((num is not None), num)

            tree.write(sst_path, encoding="utf-8", xml_declaration=True)

        # worksheets
        ws_dir = os.path.join(tmpdir, "xl", "worksheets")
        sheet_map = _xlsx_sheet_map(tmpdir)
        if os.path.isdir(ws_dir):
            for fn in os.listdir(ws_dir):
                if not fn.endswith(".xml"): continue
                p = os.path.join(ws_dir, fn)
                tree = ET.parse(p); root = tree.getroot()

                sheet_name, sheet_index = sheet_map.get(fn, (None, None))
                if sheet_index is None:
                    m = re.findall(r'\d+', fn)
                    sheet_index = int(m[0]) - 1 if m else 0

                for c in root.findall(".//s:c", ns):
                    t_attr = c.get("t")
                    v_node = c.find("s:v", ns)
                    is_node = c.find("s:is", ns)
                    f_node = c.find("s:f", ns)
                    r_attr = c.get("r") or ""

                    if f_node is not None:
                        formula_cells.append({
                            "sheet_file": fn,
                            "sheet_name": sheet_name,
                            "sheet_index": sheet_index,
                            "cell_ref": r_attr,
                            "boolean": (c.get("t") == "b"),
                        })

                    # 数式セルはキャッシュ値を削除し LibreOffice での再計算を確実化
                    if f_node is not None and v_node is not None:
                        try: c.remove(v_node)
                        except: pass
                        v_node = None

                    # shared string
                    if t_attr == "s" and v_node is not None and v_node.text:
                        try: sst_idx = int(v_node.text)
                        except: sst_idx = None
                        if sst_idx is not None and sst_idx in img_sst_idx:
                            # 画像座標として記録してセルは空に
                            var, size_hint = img_sst_idx[sst_idx]
                            placements.append({
                                "sheet_file": fn,
                                "sheet_name": sheet_name,
                                "sheet_index": sheet_index,
                                "cell_ref": r_attr,
                                "var": var,
                                "size_hint": size_hint,
                            })
<<<<<<< HEAD
=======

>>>>>>> 03b63133
                            c.attrib.pop("t", None)
                            c.remove(v_node)
                            continue
                        if sst_idx is not None and sst_idx in numeric_candidates:
                            is_num, num_val = numeric_candidates[sst_idx]
                            if is_num and num_val is not None:
                                c.set("t", "n")
                                v_node.text = str(num_val)

                    # inlineStr
                    if t_attr == "inlineStr" and is_node is not None:
                        t_inline = is_node.find("s:t", ns)
                        if t_inline is not None and t_inline.text is not None:
                            txt = t_inline.text
                            var, size_hint = parse_image_tag(txt or "")
                            if var:
                                placements.append({
                                    "sheet_file": fn,
                                    "sheet_name": sheet_name,
                                    "sheet_index": sheet_index,
                                    "cell_ref": r_attr,
                                    "var": var,
                                    "size_hint": size_hint,
                                })
<<<<<<< HEAD
=======

>>>>>>> 03b63133
                                c.attrib.pop("t", None)
                                try: c.remove(is_node)
                                except: pass
                                if v_node is not None:
                                    c.remove(v_node)
                                continue
                            # テキスト置換／数値化
                            tag_match = TXT_KEY_PATTERN.match(txt or "")
                            if tag_match:
                                mapped = text_map.get(tag_match.group("var"))
                                if mapped is not None:
                                    num, _ = parse_numberlike(mapped)
                                    if num is not None:
                                        c.set("t", "n")
                                        try: c.remove(is_node)
                                        except: pass
                                        if v_node is None: v_node = ET.SubElement(c, f"{{{ns['s']}}}v")
                                        v_node.text = str(num)
                                        continue
                            replaced = _apply_text_tokens(txt, text_map)
                            t_inline.text = replaced

                tree.write(p, encoding="utf-8", xml_declaration=True)

        # 再計算フラグ
        xlsx_force_full_recalc(tmpdir)

        # 再パック
        with zipfile.ZipFile(dst_xlsx, 'w', zipfile.ZIP_DEFLATED) as zout:
            for root, _, files in os.walk(tmpdir):
                for fn in files:
                    full = os.path.join(root, fn)
                    zout.write(full, os.path.relpath(full, tmpdir))
    finally:
        shutil.rmtree(tmpdir, ignore_errors=True)

    # openpyxl で画像を追加（既存図形・グラフは通常維持）
    if placements and image_map:
        from openpyxl import load_workbook
        from openpyxl.drawing.image import Image as XLImage
        from PIL import Image as PILImage
        import requests

        wb = load_workbook(dst_xlsx)
        for item in placements:
            sheet_file = item.get("sheet_file")
            cell_ref = item.get("cell_ref")
            var = item.get("var")
            size_hint = item.get("size_hint")
            sheet_index = item.get("sheet_index") or 0
            sheet_name = item.get("sheet_name")
<<<<<<< HEAD
=======

>>>>>>> 03b63133
            meta = image_map.get(var)
            if not meta: continue
            url = meta["url"]
            mm = meta.get("mm") or size_hint
            r = requests.get(url, timeout=20); r.raise_for_status()
            img = PILImage.open(io.BytesIO(r.content)).convert("RGBA")
            if mm:
                px = mm_to_pixels(mm, dpi=96)
                w, h = img.size
                new_h = int(round(h * (px / w))) if w else h
                img = img.resize((px, new_h), PILImage.LANCZOS)
            bio = io.BytesIO(); img.save(bio, format="PNG"); bio.seek(0)
            ws = None
            if sheet_name and sheet_name in wb:
                ws = wb[sheet_name]
            elif isinstance(sheet_index, int) and 0 <= sheet_index < len(wb.worksheets):
                ws = wb.worksheets[sheet_index]
            if ws is None:
                ws = wb.active
            ws.add_image(XLImage(bio), cell_ref)
        wb.save(dst_xlsx)

    xlsx_update_formula_caches(dst_xlsx, formula_cells)

# ------------ PDF / JPEG ------------
def libreoffice_to_pdf(input_path: str, out_dir: str) -> str:
    if not os.path.isdir(out_dir): os.makedirs(out_dir, exist_ok=True)
    run([
        "soffice", "--headless", "--nologo", "--nodefault", "--nolockcheck", "--norestore",
        "--convert-to", "pdf", "--outdir", out_dir, input_path
    ])
    base = os.path.splitext(os.path.basename(input_path))[0]
    pdf_path = os.path.join(out_dir, f"{base}.pdf")
    if not os.path.exists(pdf_path):
        for fn in os.listdir(out_dir):
            if fn.lower().endswith(".pdf"):
                pdf_path = os.path.join(out_dir, fn); break
    if not os.path.exists(pdf_path): raise RuntimeError("PDF not produced by LibreOffice.")
    return pdf_path

def pdf_to_jpegs(pdf_path: str, dpi: int, pages: List[int]) -> List[Tuple[int, bytes]]:
    out: List[Tuple[int, bytes]] = []
    for p in pages:
        prefix = f"{pdf_path}-p{p}"
        run(["pdftoppm", "-jpeg", "-r", str(dpi), "-f", str(p), "-l", str(p), pdf_path, prefix])
        jpg = f"{prefix}-1.jpg"
        if not os.path.exists(jpg):
            alt = f"{prefix}.jpg"
            jpg = alt if os.path.exists(alt) else jpg
        if not os.path.exists(jpg):
            for fn in os.listdir(os.path.dirname(pdf_path)):
                if fn.startswith(os.path.basename(prefix)) and fn.lower().endswith(".jpg"):
                    jpg = os.path.join(os.path.dirname(pdf_path), fn); break
        if not os.path.exists(jpg): raise RuntimeError(f"Failed to create JPEG page {p}")
        with open(jpg, "rb") as f: out.append((p, f.read()))
        try: os.remove(jpg)
        except: pass
    return out

# ------------ API ------------
@app.get("/healthz")
def healthz():
    # Cloud Run 起動判定用：即応答
    return {"ok": True}

@app.post("/merge")
async def merge(
    file: UploadFile = File(...),
    mapping_text: str = Form(""),
    filename: str = Form("document"),
    jpeg_dpi: int = Form(150),
    jpeg_pages: str = Form("1"),
):
    from pypdf import PdfReader  # lazy import

    try:
        ext = file_ext_lower(file.filename or "")
        if ext not in [".docx", ".xlsx"]:
            return err("file must be .docx or .xlsx", 400)

        text_map, image_map = parse_mapping_text(mapping_text or "")

        with tempfile.TemporaryDirectory() as td:
            src = os.path.join(td, f"src{ext}")
            with open(src, "wb") as f: f.write(await file.read())

            rendered = os.path.join(td, f"rendered{ext}")
            if ext == ".docx":
                docx_render(src, rendered, text_map, image_map)
            else:
                xlsx_patch_and_place(src, rendered, text_map, image_map)

            pdf_dir = os.path.join(td, "pdf")
            pdf_path = libreoffice_to_pdf(rendered, pdf_dir)

            with open(pdf_path, "rb") as f:
                total_pages = len(PdfReader(f).pages)

            selected = parse_pages_arg(jpeg_pages, total_pages)
            jpgs = pdf_to_jpegs(pdf_path, jpeg_dpi, selected)

            pdf_b = open(pdf_path, "rb").read()
            return ok({
                "file_name": (filename or "document").strip().rstrip(".") + ".pdf",
                "pdf_data_uri": data_uri("application/pdf", pdf_b),
                "jpeg_dpi": jpeg_dpi,
                "jpeg_pages": selected,
                "jpeg_data_uris": [{"page": p, "data_uri": data_uri("image/jpeg", b)} for p, b in jpgs],
                "total_pdf_pages": total_pages
            })
    except Exception as e:
        # 500 ではなく 400 を返す（Bubble 側で原因が見える）
        return err(str(e), 400)

if __name__ == "__main__":
    import uvicorn
    port = int(os.environ.get("PORT", "8080"))
    uvicorn.run("main:app", host="0.0.0.0", port=port, workers=1, lifespan="off")<|MERGE_RESOLUTION|>--- conflicted
+++ resolved
@@ -44,14 +44,9 @@
 IMG_KEY_PATTERN = re.compile(rf"^\{{\[(?P<var>{VAR_NAME})\](?::(?P<size>[^}}]+))?\}}$")
 TXT_KEY_PATTERN = re.compile(rf"^\{{(?P<var>{VAR_NAME})\}}$")
 IMG_TAG_PATTERN = re.compile(rf"\{{\[(?P<var>{VAR_NAME})\](?::(?P<size>[^}}]+))?\}}")
-<<<<<<< HEAD
 WORD_INLINE_PATTERN = re.compile(
     rf"(?<!\{{)\{{\s*(?:\[\s*(?P<img>{VAR_NAME})\s*\](?::(?P<size>[^}}]+))?|(?P<txt>{VAR_NAME}))\s*\}}(?!\}})"
 )
-=======
-IMG_TAG_INLINE = re.compile(rf"(?<!\{{)\{{\[\s*(?P<var>{VAR_NAME})\s*\](?::(?P<size>[^}}]+))?\}}(?!\}})")
-TXT_TAG_INLINE = re.compile(rf"(?<!\{{)\{{\s*(?P<var>{VAR_NAME})\s*\}}(?!\}})")
->>>>>>> 03b63133
 MM_RE      = re.compile(r'^\s*(\d+(?:\.\d+)?)\s*mm\s*$', re.IGNORECASE)
 NUM_PLAIN  = re.compile(r'^\s*-?\d+(?:\.\d+)?\s*$')
 NUM_COMMA  = re.compile(r'^\s*-?\d{1,3}(?:,\d{3})+(?:\.\d+)?\s*$')
@@ -183,36 +178,6 @@
 XML_NS = "http://www.w3.org/XML/1998/namespace"
 EMU_PER_INCH = 914400
 
-<<<<<<< HEAD
-=======
-def _word_collect_text_nodes(root) -> List[Tuple[LET._Element, int, int]]:
-    nodes: List[Tuple[LET._Element, int, int]] = []
-    cursor = 0
-    for t in root.iter(f"{{{W_NS}}}t"):
-        text = t.text or ""
-        start = cursor
-        cursor += len(text)
-        nodes.append((t, start, cursor))
-    return nodes
-
-def _word_replace_range(root, start: int, end: int, replacement: str):
-    nodes = _word_collect_text_nodes(root)
-    inserted = False
-    for node, node_start, node_end in nodes:
-        if node_end <= start or node_start >= end:
-            continue
-        text = node.text or ""
-        local_start = max(0, start - node_start)
-        local_end = min(len(text), end - node_start)
-        before = text[:local_start]
-        after = text[local_end:]
-        if not inserted:
-            node.text = before + replacement + after
-            inserted = True
-        else:
-            node.text = before + after
-
->>>>>>> 03b63133
 def _word_set_text(node: LET._Element, text: str):
     run = node.getparent()
     if run is None or run.tag != f"{{{W_NS}}}r":
@@ -247,7 +212,6 @@
         t.text = part
         run.append(t)
 
-<<<<<<< HEAD
 def _word_snapshot(root) -> Tuple[List[Tuple[LET._Element, int, int]], str]:
     nodes: List[Tuple[LET._Element, int, int]] = []
     cursor = 0
@@ -261,10 +225,6 @@
     return nodes, "".join(parts)
 
 def _word_splice_text(nodes: List[Tuple[LET._Element, int, int]], start: int, end: int, replacement: str, preserve: bool = False):
-=======
-def _word_replace_range_with_text(root, start: int, end: int, replacement: str):
-    nodes = _word_collect_text_nodes(root)
->>>>>>> 03b63133
     inserted = False
     for node, node_start, node_end in nodes:
         if node_end <= start or node_start >= end:
@@ -274,7 +234,6 @@
         local_end = min(len(text), end - node_start)
         before = text[:local_start]
         after = text[local_end:]
-<<<<<<< HEAD
         new_value = before + replacement + after
         if not inserted:
             if preserve:
@@ -305,42 +264,12 @@
             if size is not None:
                 size_hints.setdefault(var, size)
         _word_splice_text(nodes, match.start(), match.end(), f"{{{{ {var} }}}}")
-=======
-        combined = before + replacement + after
-        if not inserted:
-            _word_set_text(node, combined)
-            inserted = True
-        else:
-            _word_set_text(node, before + after)
-
-def _word_convert_placeholders(root, size_hints: Dict[str, Optional[float]]):
-    while True:
-        nodes = _word_collect_text_nodes(root)
-        if not nodes:
-            break
-        full_text = "".join((node.text or "") for node, _, _ in nodes)
-        m_img = IMG_TAG_INLINE.search(full_text)
-        if m_img:
-            var = m_img.group("var")
-            size = parse_size_mm(m_img.group("size") or "")
-            if size is not None:
-                size_hints.setdefault(var, size)
-            _word_replace_range(root, m_img.start(), m_img.end(), f"{{{{ {var} }}}}")
-            continue
-        m_txt = TXT_TAG_INLINE.search(full_text)
-        if m_txt:
-            var = m_txt.group("var")
-            _word_replace_range(root, m_txt.start(), m_txt.end(), f"{{{{ {var} }}}}")
-            continue
-        break
->>>>>>> 03b63133
 
 WORD_JINJA_PATTERN = re.compile(r"\{\{\s*(?P<var>%s)\s*\}\}" % VAR_NAME)
 
 def _word_apply_text_map(root, text_map: Dict[str, str]):
     if not text_map:
         return
-<<<<<<< HEAD
     while True:
         nodes, full_text = _word_snapshot(root)
         if not nodes:
@@ -355,19 +284,6 @@
             break
         start, end, replacement = target
         _word_splice_text(nodes, start, end, replacement, preserve=True)
-=======
-    for var, replacement in text_map.items():
-        pattern = re.compile(r"\{\{\s*%s\s*\}\}" % re.escape(var))
-        while True:
-            nodes = _word_collect_text_nodes(root)
-            if not nodes:
-                break
-            full_text = "".join((node.text or "") for node, _, _ in nodes)
-            m = pattern.search(full_text)
-            if not m:
-                break
-            _word_replace_range_with_text(root, m.start(), m.end(), replacement)
->>>>>>> 03b63133
 
 def _word_part_rels_path(xml_path: str) -> str:
     base = os.path.basename(xml_path)
@@ -476,10 +392,7 @@
             root = tree.getroot()
             _word_convert_placeholders(root, size_hints)
             tree.write(p, encoding="utf-8", xml_declaration=True)
-<<<<<<< HEAD
-=======
-
->>>>>>> 03b63133
+
         with zipfile.ZipFile(out_docx, 'w', zipfile.ZIP_DEFLATED) as zout:
             for root, _, files in os.walk(tmpdir):
                 for fn in files:
@@ -489,12 +402,8 @@
         shutil.rmtree(tmpdir, ignore_errors=True)
     return size_hints
 
-<<<<<<< HEAD
 def _word_replace_placeholder_with_drawing(root, nodes: List[Tuple[LET._Element, int, int]], start: int, end: int, drawing: LET._Element) -> bool:
-=======
-def _word_replace_placeholder_with_drawing(root, start: int, end: int, drawing: LET._Element) -> bool:
-    nodes = _word_collect_text_nodes(root)
->>>>>>> 03b63133
+
     if not nodes:
         return False
     affected_runs: List[LET._Element] = []
@@ -592,27 +501,16 @@
     for var, asset in assets.items():
         pattern = re.compile(r"\{\{\s*%s\s*\}\}" % re.escape(var))
         while True:
-<<<<<<< HEAD
             nodes, full_text = _word_snapshot(root)
             if not nodes:
                 break
-=======
-            nodes = _word_collect_text_nodes(root)
-            if not nodes:
-                break
-            full_text = "".join((node.text or "") for node, _, _ in nodes)
->>>>>>> 03b63133
             m = pattern.search(full_text)
             if not m:
                 break
             rid, rel_elem = _word_add_image_relationship(rels_root, asset["target"])
             docpr_id = _word_next_docpr(docpr_counter)
             drawing = _word_make_inline_drawing(rid, docpr_id, int(asset.get("cx", 1)), int(asset.get("cy", 1)))
-<<<<<<< HEAD
             if _word_replace_placeholder_with_drawing(root, nodes, m.start(), m.end(), drawing):
-=======
-            if _word_replace_placeholder_with_drawing(root, m.start(), m.end(), drawing):
->>>>>>> 03b63133
                 changed = True
                 used.append(var)
             else:
@@ -660,10 +558,6 @@
                     zout.write(full, os.path.relpath(full, tmpdir))
     finally:
         shutil.rmtree(tmpdir, ignore_errors=True)
-<<<<<<< HEAD
-=======
-
->>>>>>> 03b63133
 
 def docx_render(in_docx: str, out_docx: str, text_map: Dict[str, str], image_map: Dict[str, Dict]):
     from docxtpl import DocxTemplate, InlineImage
@@ -951,10 +845,6 @@
                                 "var": var,
                                 "size_hint": size_hint,
                             })
-<<<<<<< HEAD
-=======
-
->>>>>>> 03b63133
                             c.attrib.pop("t", None)
                             c.remove(v_node)
                             continue
@@ -979,10 +869,7 @@
                                     "var": var,
                                     "size_hint": size_hint,
                                 })
-<<<<<<< HEAD
-=======
-
->>>>>>> 03b63133
+
                                 c.attrib.pop("t", None)
                                 try: c.remove(is_node)
                                 except: pass
@@ -1034,10 +921,6 @@
             size_hint = item.get("size_hint")
             sheet_index = item.get("sheet_index") or 0
             sheet_name = item.get("sheet_name")
-<<<<<<< HEAD
-=======
-
->>>>>>> 03b63133
             meta = image_map.get(var)
             if not meta: continue
             url = meta["url"]
