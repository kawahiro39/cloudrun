--- conflicted
+++ resolved
@@ -19,13 +19,9 @@
 from requests.adapters import HTTPAdapter
 from urllib3.util.retry import Retry
 
-<<<<<<< HEAD
 from dataclasses import dataclass
 
 from fastapi import FastAPI, UploadFile, File, Form, Header
-=======
-from fastapi import FastAPI, UploadFile, File, Form
->>>>>>> 625cd5f8
 from fastapi.responses import JSONResponse
 
 _GENERIC_HTTP_SESSION_LOCAL = threading.local()
@@ -99,7 +95,6 @@
             payload["error"] = str(payload.get("message", "")) or "Unknown error"
         return JSONResponse(status_code=status, content=payload)
     return JSONResponse(status_code=status, content={"error": str(message)})
-<<<<<<< HEAD
 
 
 def _auth_api_timeout() -> float:
@@ -116,8 +111,6 @@
         "yes",
         "on",
     }
-=======
->>>>>>> 625cd5f8
 
 
 def _generic_http_timeout() -> float:
@@ -127,7 +120,6 @@
         return 20.0
 
 
-<<<<<<< HEAD
 def validate_auth_id(auth_id: str) -> bool:
     base_url = (os.environ.get("AUTH_API_BASE_URL") or DEFAULT_AUTH_API_BASE_URL or "").rstrip("/")
     if not base_url:
@@ -245,8 +237,6 @@
     return AuthDecision(True, auth_id=auth_id)
 
 
-=======
->>>>>>> 625cd5f8
 # ------------ tag & number parsing ------------
 VAR_NAME = r"[A-Za-z_][A-Za-z0-9_]*"
 VAR_PATH = r"[A-Za-z_][A-Za-z0-9_]*(?::[A-Za-z_][A-Za-z0-9_]*)*"
@@ -2430,14 +2420,11 @@
     from pypdf import PdfReader  # lazy import
 
     try:
-<<<<<<< HEAD
         auth_decision = _authorize_request(x_auth_id, authorization)
         if not auth_decision.allowed:
             message = auth_decision.message or "authorization failed"
             return err(message, status=auth_decision.status)
 
-=======
->>>>>>> 625cd5f8
         template_bytes: Optional[bytes] = None
         ext = ""
         if file is not None:
@@ -2532,12 +2519,9 @@
             if not response:
                 response["message"] = "No outputs requested"
 
-<<<<<<< HEAD
             if auth_decision.warning:
                 response.setdefault("diagnostics", {})["auth_warning"] = auth_decision.warning
 
-=======
->>>>>>> 625cd5f8
             return ok(response)
     except Exception as e:
         # 500 ではなく 400 を返す（Bubble 側で原因が見える）
