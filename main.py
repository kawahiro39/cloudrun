import os
import re
import io
import copy
import base64
import binascii
import tempfile
import zipfile
import shutil
import subprocess
import threading
import xml.etree.ElementTree as ET
from decimal import Decimal
from lxml import etree as LET
from jinja2 import Environment, DebugUndefined
from typing import Dict, Tuple, List, Optional, Set
import urllib.parse

import requests
from requests.adapters import HTTPAdapter

from fastapi import FastAPI, UploadFile, File, Form, Header
from fastapi.responses import JSONResponse

DEFAULT_AUTH_API_BASE_URL = "https://auth-677366504119.asia-northeast1.run.app"

_AUTH_SESSION_LOCAL = threading.local()


def _get_auth_session() -> requests.Session:
    session = getattr(_AUTH_SESSION_LOCAL, "session", None)
    if session is None:
        session = requests.Session()
        adapter = HTTPAdapter(pool_connections=8, pool_maxsize=8)
        session.mount("https://", adapter)
        session.mount("http://", adapter)
        _AUTH_SESSION_LOCAL.session = session
    return session

app = FastAPI(title="Doc/Excel → PDF & JPEG API (stable)")

# ------------ light helpers ------------
def file_ext_lower(name: str) -> str:
    return os.path.splitext(name)[1].lower()

def data_uri(mime: str, data: bytes) -> str:
    import base64 as _b64
    b64 = _b64.b64encode(data).decode("ascii")
    return f"data:{mime};base64,{b64}"

def run(cmd: List[str], cwd: Optional[str] = None):
    proc = subprocess.run(cmd, cwd=cwd, stdout=subprocess.PIPE, stderr=subprocess.PIPE)
    if proc.returncode != 0:
        raise RuntimeError(
            f"Command failed: {' '.join(cmd)}\n"
            f"STDOUT:\n{proc.stdout.decode('utf-8', 'ignore')}\n"
            f"STDERR:\n{proc.stderr.decode('utf-8', 'ignore')}"
        )
    return proc

def ok(d): return JSONResponse(status_code=200, content=d)
def err(m, status=400): return JSONResponse(status_code=status, content={"error": str(m)})


def _auth_api_timeout() -> float:
    try:
        return float(os.environ.get("AUTH_API_TIMEOUT", "5"))
    except ValueError:
        return 5.0


def validate_auth_id(auth_id: str) -> bool:
    base_url = (os.environ.get("AUTH_API_BASE_URL") or DEFAULT_AUTH_API_BASE_URL or "").rstrip("/")
    if not base_url:
        raise RuntimeError("AUTH_API_BASE_URL is not configured")
    if not auth_id:
        return False

    url = f"{base_url}/auth-ids/verify"
    payload = {"auth_id": auth_id}
    session = _get_auth_session()
    try:
        resp = session.post(url, json=payload, timeout=_auth_api_timeout())
    except requests.RequestException as exc:
        raise RuntimeError(f"auth_id validation request failed: {exc}")

    if resp.status_code in {401, 404}:
        return False
    if resp.status_code >= 400:
        raise RuntimeError(f"auth_id validation failed with status {resp.status_code}")

    try:
        data = resp.json()
    except ValueError as exc:
        raise RuntimeError("auth_id validation returned invalid JSON") from exc

    return bool(data.get("is_valid"))

# ------------ tag & number parsing ------------
VAR_NAME = r"[A-Za-z_][A-Za-z0-9_]*"
VAR_PATH = r"[A-Za-z_][A-Za-z0-9_]*(?::[A-Za-z_][A-Za-z0-9_]*)*"
IMG_KEY_PATTERN = re.compile(rf"^\{{\[(?P<var>{VAR_NAME})\](?::(?P<size>[^}}]+))?\}}$")
TXT_KEY_PATTERN = re.compile(rf"^\{{(?P<var>{VAR_NAME})\}}$")
TEXT_TOKEN_PATTERN = re.compile(rf"\{{\s*(?P<var>{VAR_NAME})\s*\}}")
LOOP_KEY_PATTERN = re.compile(rf"^\{{(?P<group>{VAR_NAME}):loop:(?P<field>{VAR_NAME})\}}$")
IMG_TAG_PATTERN = re.compile(rf"\{{\[(?P<var>{VAR_NAME})\](?::(?P<size>[^}}]+))?\}}")
WORD_INLINE_PATTERN = re.compile(
    rf"(?<!\{{)\{{\s*(?:\[\s*(?P<img>{VAR_NAME})\s*\](?::(?P<size>[^}}]+))?|(?P<txt>{VAR_PATH}))\s*\}}(?!\}})"
)
MM_RE      = re.compile(r'^\s*(\d+(?:\.\d+)?)\s*mm\s*$', re.IGNORECASE)
NUM_PLAIN  = re.compile(r'^\s*-?\d+(?:\.\d+)?\s*$')
NUM_COMMA  = re.compile(r'^\s*-?\d{1,3}(?:,\d{3})+(?:\.\d+)?\s*$')
NUM_PCT    = re.compile(r'^\s*-?\d+(?:\.\d+)?\s*%\s*$')

def parse_size_mm(s: Optional[str]) -> Optional[float]:
    if not s: return None
    m = MM_RE.match(s.strip()); return float(m.group(1)) if m else None

def parse_image_tag(text: Optional[str]) -> Tuple[Optional[str], Optional[float]]:
    if not text: return None, None
    m = IMG_TAG_PATTERN.fullmatch(text.strip())
    if not m: return None, None
    return m.group("var"), parse_size_mm(m.group("size") or "")

def parse_numberlike(s: str) -> Tuple[Optional[float], Optional[str]]:
    if s is None: return None, None
    st = s.strip()
    if NUM_PCT.match(st):
        num = st.replace("%", "").strip()
        try:
            v = float(num.replace(",", "")) / 100.0
            fmt = "0.00%" if "." in num else "0%"
            return v, fmt
        except: return None, None
    if NUM_COMMA.match(st) or NUM_PLAIN.match(st):
        try:
            c = st.replace(",", "") if "," in st else st
            return (float(c), None) if "." in c else (int(c), None)
        except: return None, None
    return None, None

def _format_formula_value(value) -> Tuple[Optional[str], Optional[str]]:
    """Return the serialized value and Excel type hint for a formula result."""
    if value is None:
        return None, None

    type_hint: Optional[str] = None

    if isinstance(value, Decimal):
        if value == value.to_integral():
            value = int(value)
        else:
            value = float(value)

    if isinstance(value, bool):
        return ("1" if value else "0"), "b"

    if isinstance(value, (int, float)):
        return str(value), None

    text = str(value)
    type_hint = "str"
    return text, type_hint

def _with_newlines(v: str) -> str:
    return (v or "").replace("<br>", "\n")

def parse_mapping_text(raw: str) -> Tuple[Dict[str, str], Dict[str, Dict], Dict[str, List[Dict[str, str]]]]:
    """
    {a}:X,{b}:Y でも 改行でもOK。URL内カンマ保護。
    {[img]:50mm}:URL / {[img]}:URL
    """
    text_map: Dict[str, str] = {}
    image_map: Dict[str, Dict] = {}
    loop_map: Dict[str, List[Dict[str, str]]] = {}
    if not raw: return text_map, image_map, loop_map

    SAFE = "\u241B"  # protect ://
    protected = [line.replace("://", SAFE) for line in raw.splitlines()]
    joined = "\n".join(protected)

    items: List[str] = []
    for line in joined.splitlines():
        if not line.strip(): continue
        for seg in line.split(","):
            seg = seg.strip()
            if seg: items.append(seg.replace(SAFE, "://"))

    loop_values: Dict[str, Dict[str, List[str]]] = {}

    for seg in items:
        if "}" not in seg:
            continue
        close = seg.find("}")
        key = seg[:close+1].strip()
        value = seg[close+1:].lstrip(":").strip()
        if not key:
            continue

        value_processed = _with_newlines(value)

        m_img = IMG_KEY_PATTERN.match(key)
        if m_img:
            v = m_img.group("var"); mm = parse_size_mm(m_img.group("size") or "")
            image_map[v] = {"url": value, "mm": mm}; continue

        m_loop = LOOP_KEY_PATTERN.match(key)
        if m_loop:
            group = m_loop.group("group")
            field = m_loop.group("field")
            segments = value_processed.splitlines() or [""]
            store = loop_values.setdefault(group, {}).setdefault(field, [])
            store.extend(segments)
            continue

        m_txt = TXT_KEY_PATTERN.match(key)
        if m_txt:
            v = m_txt.group("var"); text_map[v] = value_processed; continue

    for group, fields in loop_values.items():
        lengths = [len(vals) for vals in fields.values() if vals]
        max_len = max(lengths) if lengths else 0
        rows: List[Dict[str, str]] = []
        for idx in range(max_len):
            row: Dict[str, str] = {}
            for field, vals in fields.items():
                row[field] = vals[idx] if idx < len(vals) else ""
            if row:
                rows.append(row)
        if rows:
            loop_map[group] = rows

    return text_map, image_map, loop_map

def _apply_text_tokens(text: Optional[str], text_map: Dict[str, str]) -> Optional[str]:
    if text is None or not text_map:
        return text

    def _replace(match: re.Match[str]) -> str:
        var = match.group("var")
        if var in text_map:
            return text_map[var]
        return match.group(0)

    return TEXT_TOKEN_PATTERN.sub(_replace, text)

def mm_to_pixels(mm: float, dpi: int = 96) -> int:
    return int(round(mm / 25.4 * dpi))

def parse_pages_arg(pages: str, total_pages: int) -> List[int]:
    pages = (pages or "1").strip()
    out: List[int] = []
    for part in pages.split(","):
        part = part.strip()
        if not part: continue
        if "-" in part:
            a, b = part.split("-", 1)
            try:
                s = max(1, int(a)); e = min(total_pages, int(b))
                if s <= e: out.extend(range(s, e+1))
            except: pass
        else:
            try:
                p = int(part)
                if 1 <= p <= total_pages: out.append(p)
            except: pass
    return sorted(list(dict.fromkeys(out))) or [1]

# ------------ Word (.docx) ------------
WORD_XML_TARGETS = ("word/document.xml","word/footnotes.xml","word/endnotes.xml","word/comments.xml")
W_NS = "http://schemas.openxmlformats.org/wordprocessingml/2006/main"
S_NS = "http://schemas.openxmlformats.org/spreadsheetml/2006/main"
R_NS = "http://schemas.openxmlformats.org/officeDocument/2006/relationships"
REL_NS = "http://schemas.openxmlformats.org/package/2006/relationships"
WP_NS = "http://schemas.openxmlformats.org/drawingml/2006/wordprocessingDrawing"
A_NS = "http://schemas.openxmlformats.org/drawingml/2006/main"
PIC_NS = "http://schemas.openxmlformats.org/drawingml/2006/picture"
XML_NS = "http://www.w3.org/XML/1998/namespace"
XMLNS_NS = "http://www.w3.org/2000/xmlns/"
CONTENT_TYPES_NS = "http://schemas.openxmlformats.org/package/2006/content-types"
EMU_PER_INCH = 914400
XDR_NS = "http://schemas.openxmlformats.org/drawingml/2006/spreadsheetDrawing"
EMU_PER_PIXEL = 9525
CALC_CHAIN_REL_TYPE = f"{R_NS}/calcChain"
CALC_CHAIN_PART = "/xl/calcChain.xml"

DOC_MIME_MAP = {
    ".docx": "application/vnd.openxmlformats-officedocument.wordprocessingml.document",
    ".xlsx": "application/vnd.openxmlformats-officedocument.spreadsheetml.sheet",
}

# Ensure common OpenXML namespaces retain stable prefixes when serializing.
ET.register_namespace("r", R_NS)
ET.register_namespace("xdr", XDR_NS)
ET.register_namespace("a", A_NS)
ET.register_namespace("s", S_NS)
CELL_REF_RE = re.compile(r"^([A-Za-z]+)(\d+)$")


def _xml_collect_namespaces(path: str) -> Dict[str, str]:
    namespaces: Dict[str, str] = {}
    if not os.path.exists(path):
        return namespaces
    try:
        for _, (prefix, uri) in ET.iterparse(path, events=("start-ns",)):
            if uri == XMLNS_NS:
                continue
            if prefix in namespaces:
                continue
            namespaces[prefix or ""] = uri
    except Exception:
        return namespaces
    return namespaces


def _xml_parse_tree(path: str) -> Tuple[ET.ElementTree, Dict[str, str]]:
    namespaces = _xml_collect_namespaces(path)
    tree = ET.parse(path)
    return tree, namespaces


def _xml_write_tree(
    tree: ET.ElementTree,
    path: str,
    default_namespace: Optional[str] = None,
    namespace_map: Optional[Dict[str, str]] = None,
):
    kwargs = {"encoding": "utf-8", "xml_declaration": True}
    root: Optional[ET.Element] = None
    try:
        root = tree.getroot()
    except Exception:
        root = None

    if namespace_map and root is not None:
        for prefix, uri in namespace_map.items():
            if prefix in {"xml", "xmlns"}:
                continue
            if prefix:
                attr = f"{{{XMLNS_NS}}}{prefix}"
                if root.get(attr) != uri:
                    root.set(attr, uri)
                try:
                    ET.register_namespace(prefix, uri)
                except ValueError:
                    pass
        if not default_namespace and "" in namespace_map:
            default_namespace = namespace_map.get("")

    if default_namespace:
        missing: List[ET.Element] = []
        if root is not None:
            for node in root.iter():
                tag = getattr(node, "tag", None)
                if not isinstance(tag, str):
                    continue
                if not tag.startswith("{"):
                    missing.append(node)

        if missing:
            for node in missing:
                node.tag = f"{{{default_namespace}}}{node.tag}"
            kwargs["default_namespace"] = default_namespace
    buffer = io.BytesIO()
    try:
        tree.write(buffer, **kwargs)
    except ValueError as exc:
        if "non-qualified names" in str(exc) and kwargs.pop("default_namespace", None):
            buffer = io.BytesIO()
            tree.write(buffer, **kwargs)
        else:
            raise

    xml_text = buffer.getvalue().decode("utf-8")

    if namespace_map and root is not None:
        insertions: List[str] = []
        root_start = xml_text.find("<")
        while root_start != -1 and root_start + 1 < len(xml_text) and xml_text[root_start + 1] in {"?", "!"}:
            root_start = xml_text.find("<", root_start + 1)
        root_end = xml_text.find(">", root_start if root_start != -1 else 0)
        if root_start != -1 and root_end != -1:
            root_tag = xml_text[root_start:root_end]
            alias_pattern = re.compile(rf"\sxmlns:(ns\d+)=\"{re.escape(XMLNS_NS)}\"")
            aliases = set(alias_pattern.findall(root_tag))
            for alias in aliases:
                root_tag = re.sub(rf"\sxmlns:{alias}=\"{re.escape(XMLNS_NS)}\"", "", root_tag)
                root_tag = re.sub(rf"(\s){alias}:", r"\1xmlns:", root_tag)
            if aliases:
                xml_text = xml_text[:root_start] + root_tag + xml_text[root_end:]
                root_end = xml_text.find(">", root_start)
                root_tag = xml_text[root_start:root_end]

            decl_pattern = re.compile(r"\sxmlns(?::([A-Za-z0-9_.\-]+))?=\"([^\"]+)\"")
            seen_decl: Set[Tuple[str, str]] = set()

            def _dedup_decl(match: re.Match[str]) -> str:
                prefix = match.group(1) or ""
                uri = match.group(2)
                key = (prefix, uri)
                if key in seen_decl:
                    return ""
                seen_decl.add(key)
                return match.group(0)

            root_tag = decl_pattern.sub(_dedup_decl, root_tag)
            if seen_decl:
                xml_text = xml_text[:root_start] + root_tag + xml_text[root_end:]
                root_end = xml_text.find(">", root_start)
                root_tag = xml_text[root_start:root_end]

            existing_decls: Dict[str, str] = {}
            for match in re.findall(r"xmlns(?::([A-Za-z0-9_.\-]+))?=\"([^\"]+)\"", root_tag):
                prefix, uri = match
                existing_decls[prefix or ""] = uri

            default_uri = namespace_map.get("")
            if default_uri and existing_decls.get("", "") != default_uri:
                insertions.append(f' xmlns="{default_uri}"')
            for prefix, uri in namespace_map.items():
                if prefix in {"", "xml", "xmlns"}:
                    continue
                if existing_decls.get(prefix) == uri:
                    continue
                insertions.append(f" xmlns:{prefix}=\"{uri}\"")
            if insertions:
                insert_pos = root_end
                if xml_text[insert_pos - 1] == "/":
                    insert_pos -= 1
                xml_text = xml_text[:insert_pos] + "".join(insertions) + xml_text[insert_pos:]

    with open(path, "w", encoding="utf-8") as f:
        f.write(xml_text)

def _word_set_text(node: LET._Element, text: str):
    run = node.getparent()
    if run is None or run.tag != f"{{{W_NS}}}r":
        node.text = text
        return

    children = list(run)
    try:
        idx = children.index(node)
    except ValueError:
        idx = -1

    # remove text/break nodes after the current text node so we can rebuild
    if idx >= 0:
        for child in children[idx + 1:]:
            if child.tag in {f"{{{W_NS}}}t", f"{{{W_NS}}}br"}:
                run.remove(child)

    parts = text.split("\n")
    first = parts[0] if parts else ""
    node.text = first
    if first.strip() != first or "\n" in first or first == "":
        node.set(f"{{{XML_NS}}}space", "preserve")
    else:
        node.attrib.pop(f"{{{XML_NS}}}space", None)

    for part in parts[1:]:
        br = LET.Element(f"{{{W_NS}}}br")
        run.append(br)
        t = LET.Element(f"{{{W_NS}}}t")
        t.set(f"{{{XML_NS}}}space", "preserve")
        t.text = part
        run.append(t)

def _word_snapshot(root) -> Tuple[List[Tuple[LET._Element, int, int]], str]:
    nodes: List[Tuple[LET._Element, int, int]] = []
    cursor = 0
    parts: List[str] = []
    for t in root.iter(f"{{{W_NS}}}t"):
        text = t.text or ""
        start = cursor
        cursor += len(text)
        nodes.append((t, start, cursor))
        parts.append(text)
    return nodes, "".join(parts)

def _word_splice_text(nodes: List[Tuple[LET._Element, int, int]], start: int, end: int, replacement: str, preserve: bool = False):
    inserted = False
    for node, node_start, node_end in nodes:
        if node_end <= start or node_start >= end:
            continue
        text = node.text or ""
        local_start = max(0, start - node_start)
        local_end = min(len(text), end - node_start)
        before = text[:local_start]
        after = text[local_end:]
        new_value = before + replacement + after
        if not inserted:
            if preserve:
                _word_set_text(node, new_value)
            else:
                node.text = new_value
            inserted = True
        else:
            remainder = before + after
            if preserve:
                _word_set_text(node, remainder)
            else:
                node.text = remainder

def _word_convert_placeholders(
    root,
    size_hints: Dict[str, Optional[float]],
    loop_map: Dict[str, List[Dict[str, str]]],
):
    loop_vars: Dict[str, str] = {}
    loop_counter = [0]

    def _loop_var(group: str) -> str:
        if group not in loop_vars:
            loop_counter[0] += 1
            loop_vars[group] = f"__loop_{loop_counter[0]}_{group}"
        return loop_vars[group]

    def _placeholder_to_jinja(expr: str) -> str:
        expr_clean = (expr or "").strip()
        if not expr_clean:
            return ""
        parts = [p.strip() for p in expr_clean.split(":") if p.strip()]
        if not parts:
            return ""
        if len(parts) >= 2 and parts[1] == "loop":
            group = parts[0]
            var_name = _loop_var(group)
            if len(parts) == 2:
                return f"{{% for {var_name} in loops.get('{group}', []) %}}"
            field = parts[2] if len(parts) > 2 else ""
            if not field:
                return ""
            return f"{{{{ {var_name}.get('{field}', '') }}}}"
        group = parts[0]
        if group in loop_vars or group in loop_map:
            var_name = _loop_var(group)
            field = parts[1] if len(parts) > 1 else ""
            if not field:
                return f"{{{{ {var_name} }}}}"
            return f"{{{{ {var_name}.get('{field}', '') }}}}"
        return f"{{{{ {expr_clean} }}}}"

    while True:
        nodes, full_text = _word_snapshot(root)
        if not nodes:
            break
        match = WORD_INLINE_PATTERN.search(full_text)
        if not match:
            break
        var = match.group("img") or match.group("txt")
        if not var:
            break
        if match.group("img"):
            size = parse_size_mm(match.group("size") or "")
            if size is not None:
                size_hints.setdefault(var, size)
        replacement = _placeholder_to_jinja(match.group("txt")) if match.group("txt") else f"{{{{ {var} }}}}"
        _word_splice_text(nodes, match.start(), match.end(), replacement)

    while True:
        nodes, full_text = _word_snapshot(root)
        if not nodes:
            break
        idx = full_text.find("#end")
        if idx == -1:
            break
        _word_splice_text(nodes, idx, idx + 4, "{% endfor %}")

WORD_JINJA_PATTERN = re.compile(r"\{\{\s*(?P<var>%s)\s*\}\}" % VAR_NAME)

def _word_apply_text_map(root, text_map: Dict[str, str]):
    if not text_map:
        return
    while True:
        nodes, full_text = _word_snapshot(root)
        if not nodes:
            break
        target = None
        for m in WORD_JINJA_PATTERN.finditer(full_text):
            var = m.group("var")
            if var in text_map:
                target = (m.start(), m.end(), text_map[var])
                break
        if not target:
            break
        start, end, replacement = target
        _word_splice_text(nodes, start, end, replacement, preserve=True)

def _word_part_rels_path(xml_path: str) -> str:
    base = os.path.basename(xml_path)
    rels_dir = os.path.join(os.path.dirname(xml_path), "_rels")
    os.makedirs(rels_dir, exist_ok=True)
    return os.path.join(rels_dir, base + ".rels")

def _word_load_rels_tree(path: str) -> LET._ElementTree:
    if os.path.exists(path):
        return LET.parse(path)
    root = LET.Element(f"{{{REL_NS}}}Relationships")
    return LET.ElementTree(root)

def _word_max_docpr_id(root) -> int:
    max_id = 0
    for el in root.iter(f"{{{WP_NS}}}docPr"):
        try:
            max_id = max(max_id, int(el.get("id", "0")))
        except Exception:
            continue
    return max_id

def _word_next_docpr(counter: List[int]) -> int:
    counter[0] += 1
    return counter[0]

def _word_add_image_relationship(rels_root: LET._Element, target: str) -> Tuple[str, LET._Element]:
    rid_max = 0
    for rel in rels_root.findall(f"{{{REL_NS}}}Relationship"):
        rid = rel.get("Id", "")
        if rid.startswith("rId") and rid[3:].isdigit():
            rid_max = max(rid_max, int(rid[3:]))
    new_id = f"rId{rid_max + 1}"
    rel = LET.SubElement(rels_root, f"{{{REL_NS}}}Relationship")
    rel.set("Id", new_id)
    rel.set("Type", f"{R_NS}/image")
    rel.set("Target", target)
    return new_id, rel

def _word_make_inline_drawing(rid: str, docpr_id: int, cx: int, cy: int) -> LET._Element:
    drawing = LET.Element(f"{{{W_NS}}}drawing")
    inline = LET.SubElement(drawing, f"{{{WP_NS}}}inline")
    for key in ("distT", "distB", "distL", "distR"):
        inline.set(key, "0")
    extent = LET.SubElement(inline, f"{{{WP_NS}}}extent")
    extent.set("cx", str(max(cx, 1)))
    extent.set("cy", str(max(cy, 1)))
    effect = LET.SubElement(inline, f"{{{WP_NS}}}effectExtent")
    for key in ("l", "t", "r", "b"):
        effect.set(key, "0")
    docpr = LET.SubElement(inline, f"{{{WP_NS}}}docPr")
    docpr.set("id", str(docpr_id))
    docpr.set("name", f"Picture {docpr_id}")
    cNvGraphic = LET.SubElement(inline, f"{{{WP_NS}}}cNvGraphicFramePr")
    locks = LET.SubElement(cNvGraphic, f"{{{A_NS}}}graphicFrameLocks")
    locks.set("noChangeAspect", "1")
    graphic = LET.SubElement(inline, f"{{{A_NS}}}graphic")
    graphic_data = LET.SubElement(graphic, f"{{{A_NS}}}graphicData")
    graphic_data.set("uri", PIC_NS)
    pic = LET.SubElement(graphic_data, f"{{{PIC_NS}}}pic")
    nv_pic = LET.SubElement(pic, f"{{{PIC_NS}}}nvPicPr")
    cNvPr = LET.SubElement(nv_pic, f"{{{PIC_NS}}}cNvPr")
    cNvPr.set("id", "0")
    cNvPr.set("name", f"Picture {docpr_id}")
    cNvPicPr = LET.SubElement(nv_pic, f"{{{PIC_NS}}}cNvPicPr")
    pic_locks = LET.SubElement(cNvPicPr, f"{{{A_NS}}}picLocks")
    pic_locks.set("noChangeAspect", "1")
    pic_locks.set("noChangeArrowheads", "1")
    blip_fill = LET.SubElement(pic, f"{{{PIC_NS}}}blipFill")
    blip = LET.SubElement(blip_fill, f"{{{A_NS}}}blip")
    blip.set(f"{{{R_NS}}}embed", rid)
    stretch = LET.SubElement(blip_fill, f"{{{A_NS}}}stretch")
    LET.SubElement(stretch, f"{{{A_NS}}}fillRect")
    sp_pr = LET.SubElement(pic, f"{{{PIC_NS}}}spPr")
    xfrm = LET.SubElement(sp_pr, f"{{{A_NS}}}xfrm")
    off = LET.SubElement(xfrm, f"{{{A_NS}}}off")
    off.set("x", "0")
    off.set("y", "0")
    ext = LET.SubElement(xfrm, f"{{{A_NS}}}ext")
    ext.set("cx", str(max(cx, 1)))
    ext.set("cy", str(max(cy, 1)))
    prst = LET.SubElement(sp_pr, f"{{{A_NS}}}prstGeom")
    prst.set("prst", "rect")
    LET.SubElement(prst, f"{{{A_NS}}}avLst")
    return drawing

def _word_content_xmls(extracted_dir: str) -> List[str]:
    targets = list(WORD_XML_TARGETS)
    wdir = os.path.join(extracted_dir, "word")
    if os.path.isdir(wdir):
        for fn in os.listdir(wdir):
            if fn.startswith("header") and fn.endswith(".xml"): targets.append(f"word/{fn}")
            if fn.startswith("footer") and fn.endswith(".xml"): targets.append(f"word/{fn}")
    return [os.path.join(extracted_dir, p) for p in targets if os.path.exists(os.path.join(extracted_dir, p))]

def docx_convert_tags_to_jinja(
    in_docx: str,
    out_docx: str,
    loop_map: Optional[Dict[str, List[Dict[str, str]]]] = None,
) -> Dict[str, Optional[float]]:
    # {var}/{[var]} → {{ var }} へ。英数字+下線のタグのみ変換（Jinja誤爆防止）
    tmpdir = tempfile.mkdtemp()
    size_hints: Dict[str, Optional[float]] = {}
    try:
        with zipfile.ZipFile(in_docx, 'r') as zin:
            zin.extractall(tmpdir)
        for p in _word_content_xmls(tmpdir):
            parser = LET.XMLParser(remove_blank_text=False)
            tree = LET.parse(p, parser)
            root = tree.getroot()
            _word_convert_placeholders(root, size_hints, loop_map or {})
            tree.write(p, encoding="utf-8", xml_declaration=True)

        with zipfile.ZipFile(out_docx, 'w', zipfile.ZIP_DEFLATED) as zout:
            for root, _, files in os.walk(tmpdir):
                for fn in files:
                    full = os.path.join(root, fn)
                    zout.write(full, os.path.relpath(full, tmpdir))
    finally:
        shutil.rmtree(tmpdir, ignore_errors=True)
    return size_hints

def _word_replace_placeholder_with_drawing(root, nodes: List[Tuple[LET._Element, int, int]], start: int, end: int, drawing: LET._Element) -> bool:

    if not nodes:
        return False
    affected_runs: List[LET._Element] = []
    for node, node_start, node_end in nodes:
        if node_end <= start or node_start >= end:
            continue
        run = node.getparent()
        if run is None or run.tag != f"{{{W_NS}}}r":
            continue
        if run not in affected_runs:
            affected_runs.append(run)
        text = node.text or ""
        local_start = max(0, start - node_start)
        local_end = min(len(text), end - node_start)
        new_text = text[:local_start] + text[local_end:]
        if new_text:
            _word_set_text(node, new_text)
        else:
            run.remove(node)
    if not affected_runs:
        return False
    last_run = affected_runs[-1]
    parent = last_run.getparent()
    if parent is None:
        return False
    insert_idx = parent.index(last_run) + 1
    new_run = LET.Element(f"{{{W_NS}}}r")
    rpr = affected_runs[0].find(f"{{{W_NS}}}rPr")
    if rpr is not None:
        new_run.append(LET.fromstring(LET.tostring(rpr)))
    new_run.append(drawing)
    parent.insert(insert_idx, new_run)
    for run in affected_runs:
        removable = True
        for child in run:
            if child.tag not in {f"{{{W_NS}}}rPr"}:
                removable = False
                break
        if removable and (run.text is None or not run.text.strip()):
            run_parent = run.getparent()
            if run_parent is not None:
                run_parent.remove(run)
    return True

def _word_prepare_image_assets(image_blobs: Dict[str, Dict[str, Optional[float]]]) -> Dict[str, Dict[str, object]]:
    if not image_blobs:
        return {}
    from PIL import Image as PILImage

    assets: Dict[str, Dict[str, object]] = {}
    for idx, (var, info) in enumerate(image_blobs.items(), start=1):
        data = info.get("bytes") if isinstance(info, dict) else None
        if not data:
            continue
        mm = None
        if isinstance(info, dict):
            mm = info.get("mm")
        try:
            img = PILImage.open(io.BytesIO(data)).convert("RGBA")
        except Exception:
            continue
        if mm:
            px = mm_to_pixels(mm, dpi=96)
            if px > 0:
                w, h = img.size
                if w:
                    new_h = int(round(h * (px / w))) if w else h
                    new_h = max(new_h, 1)
                    img = img.resize((max(px, 1), new_h), PILImage.LANCZOS)
        width_px, height_px = img.size
        if width_px <= 0 or height_px <= 0:
            continue
        bio = io.BytesIO()
        img.save(bio, format="PNG")
        safe = re.sub(r"[^A-Za-z0-9]+", "_", var).strip("_") or "image"
        filename = f"auto_{idx:04d}_{safe}.png"
        cx = int(round(max(width_px, 1) / 96 * EMU_PER_INCH))
        cy = int(round(max(height_px, 1) / 96 * EMU_PER_INCH))
        assets[var] = {
            "bytes": bio.getvalue(),
            "filename": filename,
            "target": f"media/{filename}",
            "cx": max(cx, 1),
            "cy": max(cy, 1),
        }
    return assets

def _word_apply_images(root, rels_tree: LET._ElementTree, assets: Dict[str, Dict[str, object]]) -> Tuple[bool, List[str]]:
    if not assets:
        return False, []
    rels_root = rels_tree.getroot()
    docpr_counter = [_word_max_docpr_id(root)]
    changed = False
    used: List[str] = []
    for var, asset in assets.items():
        pattern = re.compile(r"\{\{\s*%s\s*\}\}" % re.escape(var))
        while True:
            nodes, full_text = _word_snapshot(root)
            if not nodes:
                break
            m = pattern.search(full_text)
            if not m:
                break
            rid, rel_elem = _word_add_image_relationship(rels_root, asset["target"])
            docpr_id = _word_next_docpr(docpr_counter)
            drawing = _word_make_inline_drawing(rid, docpr_id, int(asset.get("cx", 1)), int(asset.get("cy", 1)))
            if _word_replace_placeholder_with_drawing(root, nodes, m.start(), m.end(), drawing):
                changed = True
                used.append(var)
            else:
                rels_root.remove(rel_elem)
                docpr_counter[0] -= 1
                break
    return changed, used

def _word_postprocess_docx(docx_path: str, text_map: Dict[str, str], assets: Dict[str, Dict[str, object]]):
    tmpdir = tempfile.mkdtemp()
    try:
        with zipfile.ZipFile(docx_path, 'r') as zin:
            zin.extractall(tmpdir)

        used_vars: List[str] = []
        for p in _word_content_xmls(tmpdir):
            parser = LET.XMLParser(remove_blank_text=False)
            tree = LET.parse(p, parser)
            root = tree.getroot()
            _word_apply_text_map(root, text_map)
            if assets:
                rels_path = _word_part_rels_path(p)
                rels_tree = _word_load_rels_tree(rels_path)
                changed, used = _word_apply_images(root, rels_tree, assets)
                if changed:
                    rels_tree.write(rels_path, encoding="utf-8", xml_declaration=True)
                if used:
                    used_vars.extend(used)
            tree.write(p, encoding="utf-8", xml_declaration=True)

        if assets and used_vars:
            media_dir = os.path.join(tmpdir, "word", "media")
            os.makedirs(media_dir, exist_ok=True)
            for var in set(used_vars):
                asset = assets.get(var)
                if not asset:
                    continue
                with open(os.path.join(media_dir, asset["filename"]), "wb") as f:
                    f.write(asset["bytes"])

        with zipfile.ZipFile(docx_path, 'w', zipfile.ZIP_DEFLATED) as zout:
            for root_dir, _, files in os.walk(tmpdir):
                for fn in files:
                    full = os.path.join(root_dir, fn)
                    zout.write(full, os.path.relpath(full, tmpdir))
    finally:
        shutil.rmtree(tmpdir, ignore_errors=True)

def docx_render(
    in_docx: str,
    out_docx: str,
    text_map: Dict[str, str],
    image_map: Dict[str, Dict],
    loop_map: Optional[Dict[str, List[Dict[str, str]]]] = None,
):
    from docxtpl import DocxTemplate, InlineImage
    from docx.shared import Mm

    tmp = in_docx + ".jinja.docx"
    resolved_loops: Dict[str, List[Dict[str, str]]] = loop_map or {}

    size_hints = docx_convert_tags_to_jinja(in_docx, tmp, resolved_loops)

    doc = DocxTemplate(tmp)
    ctx: Dict[str, object] = {}
    for k, v in text_map.items():
        ctx[k] = v
    ctx.setdefault("loops", resolved_loops)
    image_blobs: Dict[str, Dict[str, Optional[float]]] = {}
    for k, meta in image_map.items():
        r = requests.get(meta["url"], timeout=20); r.raise_for_status()
        content = r.content
        bio = io.BytesIO(content)
        mm = meta.get("mm") or size_hints.get(k)
        image_blobs[k] = {"bytes": content, "mm": mm}
        ctx[k] = InlineImage(doc, bio, width=Mm(mm)) if mm else InlineImage(doc, bio)
    jinja_env = Environment(autoescape=False, undefined=DebugUndefined)
    doc.render(ctx, jinja_env=jinja_env)
    doc.save(out_docx)
    os.remove(tmp)

    assets = _word_prepare_image_assets(image_blobs)
    _word_postprocess_docx(out_docx, text_map, assets)

# ------------ Excel (.xlsx) ------------
def _xlsx_cell_to_coords(cell_ref: str) -> Tuple[Optional[int], Optional[int]]:
    m = CELL_REF_RE.match(cell_ref or "")
    if not m:
        return None, None
    col_letters, row_str = m.groups()
    col_idx = 0
    for ch in col_letters.upper():
        if not ('A' <= ch <= 'Z'):
            return None, None
        col_idx = col_idx * 26 + (ord(ch) - ord('A') + 1)
    try:
        row_idx = int(row_str)
    except ValueError:
        return None, None
    return col_idx - 1, row_idx - 1


def _xlsx_next_rel_id(root: ET.Element) -> str:
    max_id = 0
    for rel in root.findall(f"{{{REL_NS}}}Relationship"):
        rid = rel.get("Id", "")
        if rid.startswith("rId") and rid[3:].isdigit():
            max_id = max(max_id, int(rid[3:]))
    return f"rId{max_id + 1}"


def _xlsx_max_docpr_id(root: ET.Element) -> int:
    max_id = 0
    for el in root.iter():
        val = el.get("id")
        if val and val.isdigit():
            max_id = max(max_id, int(val))
    return max_id


def _xlsx_find_drawing_placeholders(drawings_dir: str, drawing_to_sheet: Dict[str, List[Dict[str, object]]]) -> List[Dict[str, object]]:
    placements: List[Dict[str, object]] = []
    if not os.path.isdir(drawings_dir):
        return placements

    ns = {"xdr": XDR_NS, "a": A_NS}

    for drawing_name, sheet_infos in drawing_to_sheet.items():
        path = os.path.join(drawings_dir, drawing_name)
        if not os.path.exists(path):
            continue
        try:
            tree = ET.parse(path)
        except Exception:
            continue

        root = tree.getroot()
        anchors = list(root)
        if not anchors:
            continue

        sheet_info = sheet_infos[0] if sheet_infos else {}

        for idx, anchor in enumerate(anchors):
            if anchor.tag not in {
                f"{{{XDR_NS}}}oneCellAnchor",
                f"{{{XDR_NS}}}twoCellAnchor",
                f"{{{XDR_NS}}}absoluteAnchor",
            }:
                continue

            sp = anchor.find("xdr:sp", ns)
            if sp is None:
                continue

            text_fragments: List[str] = []
            for t_node in sp.findall(".//a:t", ns):
                if t_node.text:
                    text_fragments.append(t_node.text)
            combined_text = "".join(text_fragments).strip()
            target_var, size_hint = parse_image_tag(combined_text)

            if not target_var:
                continue

            c_nv_pr = sp.find("xdr:nvSpPr/xdr:cNvPr", ns)
            docpr_id = c_nv_pr.get("id") if c_nv_pr is not None else None
            shape_name = c_nv_pr.get("name") if c_nv_pr is not None else None

            off_x = off_y = cx = cy = None
            xfrm = sp.find("xdr:spPr/a:xfrm", ns)
            if xfrm is not None:
                off = xfrm.find("a:off", ns)
                ext = xfrm.find("a:ext", ns)
                if off is not None:
                    off_x = off.get("x")
                    off_y = off.get("y")
                if ext is not None:
                    cx = ext.get("cx")
                    cy = ext.get("cy")

            placements.append({
                "source": "drawing",
                "drawing_name": drawing_name,
                "anchor_index": idx,
                "var": target_var,
                "size_hint": size_hint,
                "sheet_file": sheet_info.get("sheet_file"),
                "sheet_name": sheet_info.get("sheet_name"),
                "sheet_index": sheet_info.get("sheet_index"),
                "docpr_id": docpr_id,
                "shape_name": shape_name,
                "off_x": off_x,
                "off_y": off_y,
                "cx": cx,
                "cy": cy,
            })

    return placements


def _xlsx_set_anchor_size(anchor_el: Optional[ET.Element], cx: int, cy: int):
    if anchor_el is None:
        return

    ns = {"xdr": XDR_NS}
    tag = anchor_el.tag
    if tag in {f"{{{XDR_NS}}}oneCellAnchor", f"{{{XDR_NS}}}absoluteAnchor"}:
        ext_el = anchor_el.find("xdr:ext", ns)
        if ext_el is None:
            ext_el = ET.SubElement(anchor_el, f"{{{XDR_NS}}}ext")
        ext_el.set("cx", str(cx))
        ext_el.set("cy", str(cy))


def _xlsx_cell_text(
    cell: ET.Element,
    ns: Dict[str, str],
    shared_strings: List[str],
) -> str:
    t_attr = cell.get("t")
    if t_attr == "s":
        v_node = cell.find("s:v", ns)
        if v_node is None or v_node.text is None:
            return ""
        try:
            idx = int(v_node.text)
        except (TypeError, ValueError):
            return ""
        if 0 <= idx < len(shared_strings):
            return shared_strings[idx] or ""
        return ""
    if t_attr == "inlineStr":
        parts: List[str] = []
        for t_node in cell.findall("s:is/s:t", ns):
            parts.append(t_node.text or "")
        return "".join(parts)
    v_node = cell.find("s:v", ns)
    if v_node is not None and v_node.text is not None:
        return v_node.text
    return ""


def _xlsx_set_inline_text(cell: ET.Element, ns: Dict[str, str], text: str):
    for child in list(cell):
        if child.tag == f"{{{S_NS}}}f":
            continue
        cell.remove(child)
    cell.set("t", "inlineStr")
    is_node = ET.SubElement(cell, f"{{{S_NS}}}is")
    t_node = ET.SubElement(is_node, f"{{{S_NS}}}t")
    if text and (text.strip() != text or "\n" in text):
        t_node.set(f"{{{XML_NS}}}space", "preserve")
    t_node.text = text or ""


def _xlsx_clear_cell_value(cell: ET.Element):
    for child in list(cell):
        if child.tag == f"{{{S_NS}}}f":
            continue
        cell.remove(child)
    if "t" in cell.attrib:
        del cell.attrib["t"]


def _xlsx_find_loop_group_in_text(text: str) -> Optional[str]:
    if not text:
        return None
    match = re.search(rf"\{{\s*(?P<group>{VAR_NAME})\s*:\s*loop\s*\}}", text)
    return match.group("group") if match else None


def _xlsx_cell_has_loop_token(text: str, group: str) -> bool:
    if not text or not group:
        return False
    pattern = rf"\{{\s*{re.escape(group)}\s*:\s*loop(?:\s*:\s*{VAR_NAME})?\s*\}}"
    return re.search(pattern, text) is not None


def _xlsx_apply_loop_text(
    text: str,
    group: str,
    entry: Dict[str, str],
    text_map: Dict[str, str],
) -> str:
    result = text.replace(f"{{{group}:loop}}", "")
    result = result.replace("#end", "")
    for field, value in entry.items():
        for token in (
            f"{{{group}:{field}}}",
            f"{{{group}:loop:{field}}}",
        ):
            result = result.replace(token, value or "")
    result = _apply_text_tokens(result, text_map)
    return result


def _xlsx_reindex_rows(sheet_data: ET.Element, ns: Dict[str, str]):
    for row_idx, row_el in enumerate(sheet_data.findall("s:row", ns), start=1):
        row_el.set("r", str(row_idx))
        for cell in row_el.findall("s:c", ns):
            ref = cell.get("r")
            if not ref:
                continue
            m = CELL_REF_RE.match(ref)
            if not m:
                continue
            col_letters = m.group(1)
            cell.set("r", f"{col_letters}{row_idx}")


def _xlsx_expand_loops(
    sheet_root: ET.Element,
    shared_strings: List[str],
    loop_map: Dict[str, List[Dict[str, str]]],
    text_map: Dict[str, str],
):
    if not loop_map:
        return

    ns = {"s": S_NS}
    sheet_data = sheet_root.find("s:sheetData", ns)
    if sheet_data is None:
        return

    rows = list(sheet_data.findall("s:row", ns))
    idx = 0
    while idx < len(rows):
        row = rows[idx]
        group: Optional[str] = None
        start_cell_text: Optional[str] = None
        for cell in row.findall("s:c", ns):
            raw_text = _xlsx_cell_text(cell, ns, shared_strings) or ""
            text = raw_text.strip()
            if not text:
                continue
            detected_group = _xlsx_find_loop_group_in_text(text)
            if detected_group:
                if group and detected_group != group:
                    raise ValueError(
                        "Multiple loop groups in a single row are not supported"
                    )
                group = detected_group
                start_cell_text = raw_text
        if not group:
            idx += 1
            continue

        start_pattern = re.compile(
            rf"^\s*\{{\s*{re.escape(group)}\s*:\s*loop\s*\}}\s*$"
        )
        strict_applied = False
        if start_cell_text and start_pattern.match(start_cell_text):
            group_field_pattern = re.compile(
                rf"\{{\s*{re.escape(group)}\s*:\s*{VAR_NAME}\s*\}}"
            )
            loop_field_pattern = re.compile(
                rf"\{{\s*{re.escape(group)}\s*:\s*loop\s*:\s*{VAR_NAME}\s*\}}"
            )
            end_idx = idx + 1
            end_row: Optional[ET.Element] = None
            while end_idx < len(rows):
                candidate_row = rows[end_idx]
                found_end = False
                for cell in candidate_row.findall("s:c", ns):
                    raw_text = _xlsx_cell_text(cell, ns, shared_strings) or ""
                    text = raw_text.strip()
                    if not text:
                        continue
                    if text == "#end":
                        if not re.fullmatch(r"\s*#end\s*", raw_text):
                            break
                        found_end = True
                        break
                if found_end:
                    end_row = candidate_row
                    break
                end_idx += 1

            if end_row is not None:
                block_rows = rows[idx + 1 : end_idx]
                template_bases = [copy.deepcopy(r) for r in block_rows]
                if template_bases:
                    for remove_row in [row] + block_rows + [end_row]:
                        sheet_data.remove(remove_row)

                    entries = loop_map.get(group, [])
                    insert_pos = idx

                    if entries:
                        for entry_idx, entry in enumerate(entries):
                            for tmpl in template_bases:
                                clone = copy.deepcopy(tmpl)
                                for cell in clone.findall("s:c", ns):
                                    original_text = _xlsx_cell_text(
                                        cell, ns, shared_strings
                                    )
                                    if original_text is None:
                                        original_text = ""
                                    has_group_token = bool(
                                        loop_field_pattern.search(original_text)
                                        or group_field_pattern.search(original_text)
                                        or _xlsx_cell_has_loop_token(
                                            original_text, group
                                        )
                                    )
                                    replaced = _xlsx_apply_loop_text(
                                        original_text, group, entry, text_map
                                    )
                                    if replaced != original_text or has_group_token:
                                        _xlsx_set_inline_text(cell, ns, replaced)
                                if clone.findall("s:c", ns):
                                    sheet_data.insert(insert_pos, clone)
                                    insert_pos += 1

                    rows = list(sheet_data.findall("s:row", ns))
                    idx = insert_pos
                    strict_applied = True
        if strict_applied:
            continue

        legacy_end_idx = idx
        while legacy_end_idx < len(rows):
            candidate_row = rows[legacy_end_idx]
            has_group_token = False
            for cell in candidate_row.findall("s:c", ns):
                raw_text = _xlsx_cell_text(cell, ns, shared_strings) or ""
                text = raw_text.strip()
                if not text:
                    continue
                if text == "#end":
                    if not re.fullmatch(r"\s*#end\s*", raw_text):
                        raise ValueError(
                            f"Loop end marker for '{group}' must be '#end' only"
                        )
                    found_end = True
                    break
            if not has_group_token:
                if legacy_end_idx == idx:
                    has_group_token = True
                else:
                    break
            legacy_end_idx += 1

        block_rows = rows[idx:legacy_end_idx]
        if not block_rows:
            idx += 1
            continue

        template_bases = [copy.deepcopy(r) for r in block_rows]
        cleaned_templates: List[ET.Element] = []
        for base in template_bases:
            for cell in list(base.findall("s:c", ns)):
                cell_text = (_xlsx_cell_text(cell, ns, shared_strings) or "").strip()
                if not cell_text:
                    continue
                if cell_text == "#end":
                    base.remove(cell)
            if base.findall("s:c", ns):
                cleaned_templates.append(base)
        template_bases = cleaned_templates or template_bases

        for original in block_rows:
            sheet_data.remove(original)

        entries = loop_map.get(group, [])
        insert_pos = idx

        if entries:
            for entry_idx, entry in enumerate(entries):
                for tmpl in template_bases:
                    clone = copy.deepcopy(tmpl)
<<<<<<< HEAD
                    for cell in list(clone.findall("s:c", ns)):
=======
                    for cell in clone.findall("s:c", ns):
>>>>>>> e3c75c96
                        original_text = _xlsx_cell_text(cell, ns, shared_strings)
                        if original_text is None:
                            continue
                        has_group_token = _xlsx_cell_has_loop_token(
                            original_text, group
                        )
                        replaced = _xlsx_apply_loop_text(
                            original_text, group, entry, text_map
                        )
                        if entry_idx > 0 and not has_group_token:
                            clone.remove(cell)
                            continue
                        if (
                            replaced != original_text
                            or has_group_token
                            or "#end" in original_text
                        ):
                            _xlsx_set_inline_text(cell, ns, replaced)
                    if clone.findall("s:c", ns):
                        sheet_data.insert(insert_pos, clone)
                        insert_pos += 1

        rows = list(sheet_data.findall("s:row", ns))
        idx = insert_pos

    _xlsx_reindex_rows(sheet_data, ns)


def _decode_base64_payload(payload: str) -> Optional[bytes]:
    data = (payload or "").strip()
    if not data:
        return None
    padding = len(data) % 4
    if padding:
        data += "=" * (4 - padding)
    try:
        return base64.b64decode(data, validate=False)
    except (binascii.Error, ValueError):
        return None


def _xlsx_fetch_image_bytes(source: str) -> Optional[bytes]:
    if not source:
        return None

    text = source.strip()
    if not text:
        return None

    if text.startswith("data:"):
        header, _, payload = text.partition(",")
        if not payload:
            return None
        if ";base64" in header:
            return _decode_base64_payload(payload)
        return urllib.parse.unquote_to_bytes(payload)

    if text.startswith("base64:"):
        _, _, payload = text.partition(":")
        return _decode_base64_payload(payload)

    if text.startswith("base64,"):
        return _decode_base64_payload(text[7:])

    try:
        resp = requests.get(text, timeout=20)
        resp.raise_for_status()
        return resp.content
    except Exception:
        return None


def _xlsx_update_content_types(extracted_dir: str, media_exts: Set[str], drawing_files: Set[str]):
    if not media_exts and not drawing_files:
        return

    path = os.path.join(extracted_dir, "[Content_Types].xml")
    if not os.path.exists(path):
        return

    try:
        tree, nsmap = _xml_parse_tree(path)
    except Exception:
        return

    root = tree.getroot()
    if root is None:
        return

    changed = False
    ns = {"ct": CONTENT_TYPES_NS}
    defaults = {}
    for node in root.findall("ct:Default", ns):
        ext = (node.get("Extension") or "").lower()
        if ext:
            defaults[ext] = node

    media_map = {
        "png": "image/png",
        "jpg": "image/jpeg",
        "jpeg": "image/jpeg",
    }
    for ext in sorted(media_exts):
        lower = ext.lower()
        if lower in defaults:
            continue
        content_type = media_map.get(lower, f"image/{lower}")
        node = ET.SubElement(root, f"{{{CONTENT_TYPES_NS}}}Default")
        node.set("Extension", lower)
        node.set("ContentType", content_type)
        changed = True

    overrides = {}
    for node in root.findall("ct:Override", ns):
        part = node.get("PartName") or ""
        if part:
            overrides[part] = node

    drawing_content_type = "application/vnd.openxmlformats-officedocument.drawing+xml"
    for drawing_name in sorted(drawing_files):
        part = f"/xl/drawings/{drawing_name}"
        if part in overrides:
            continue
        node = ET.SubElement(root, f"{{{CONTENT_TYPES_NS}}}Override")
        node.set("PartName", part)
        node.set("ContentType", drawing_content_type)
        changed = True

    if changed:
        _xml_write_tree(tree, path, default_namespace=CONTENT_TYPES_NS, namespace_map=nsmap)


def _xlsx_ensure_dir(path: str):
    if not os.path.isdir(path):
        os.makedirs(path, exist_ok=True)


def _xlsx_sheet_map(extracted_dir: str) -> Dict[str, Tuple[Optional[str], Optional[int]]]:
    mapping: Dict[str, Tuple[Optional[str], Optional[int]]] = {}
    workbook_xml = os.path.join(extracted_dir, "xl", "workbook.xml")
    rels_xml = os.path.join(extracted_dir, "xl", "_rels", "workbook.xml.rels")
    if not os.path.exists(workbook_xml):
        return mapping

    rid_to_target: Dict[str, str] = {}
    if os.path.exists(rels_xml):
        tree = ET.parse(rels_xml); root = tree.getroot()
        for rel in root.findall(f".//{{{REL_NS}}}Relationship"):
            if rel.get("Type", "").endswith("/worksheet"):
                rid = rel.get("Id"); target = rel.get("Target")
                if rid and target:
                    rid_to_target[rid] = target.replace('\\', '/')

    ns = {"s": S_NS, "r": R_NS}
    tree = ET.parse(workbook_xml); root = tree.getroot()
    sheets = root.find("s:sheets", ns)
    if sheets is None:
        return mapping
    for idx, sheet in enumerate(sheets.findall("s:sheet", ns)):
        name = sheet.get("name")
        rid = sheet.get(f"{{{R_NS}}}id")
        target = rid_to_target.get(rid or "")
        if target:
            rel_path = os.path.normpath(os.path.join("xl", target))
            basename = os.path.basename(rel_path)
            mapping[basename] = (name, idx)
    return mapping

def xlsx_force_full_recalc(extracted_dir: str):
    p = os.path.join(extracted_dir, "xl", "workbook.xml")
    if not os.path.exists(p): return
    ns = {"s": S_NS}
    tree, workbook_nsmap = _xml_parse_tree(p)
    root = tree.getroot()
    calcPr = root.find("s:calcPr", ns)
    if calcPr is None:
        calcPr = ET.SubElement(root, f"{{{ns['s']}}}calcPr")
    if not calcPr.get("calcId"):
        # Excel expects a calcId even when forcing a recalculation; reuse the
        # default value generated by openpyxl when the workbook lacks one.
        calcPr.set("calcId", "124519")
    calcPr.set("calcMode", "auto")
    calcPr.set("fullCalcOnLoad", "1")
    calcPr.set("calcOnSave", "1")
    calcPr.set("forceFullCalc", "1")
    chain = os.path.join(extracted_dir, "xl", "calcChain.xml")
    if os.path.exists(chain):
        try: os.remove(chain)
        except: pass
    rels_path = os.path.join(extracted_dir, "xl", "_rels", "workbook.xml.rels")
    if os.path.exists(rels_path):
        rels_tree, rels_nsmap = _xml_parse_tree(rels_path)
        rels_root = rels_tree.getroot()
        removed = False
        for rel in list(rels_root.findall(f".//{{{REL_NS}}}Relationship")):
            target = (rel.get("Target") or "").replace("\\", "/")
            rel_type = rel.get("Type") or ""
            if target.endswith("calcChain.xml") or rel_type == CALC_CHAIN_REL_TYPE:
                rels_root.remove(rel)
                removed = True
        if removed:
            default_rels_ns = rels_nsmap.get("") if rels_nsmap else REL_NS
            _xml_write_tree(
                rels_tree,
                rels_path,
                default_namespace=default_rels_ns,
                namespace_map=rels_nsmap,
            )
    ct_path = os.path.join(extracted_dir, "[Content_Types].xml")
    if os.path.exists(ct_path):
        ct_tree, ct_nsmap = _xml_parse_tree(ct_path)
        ct_root = ct_tree.getroot()
        ns_ct = {"ct": CONTENT_TYPES_NS}
        removed = False
        for node in list(ct_root.findall("ct:Override", ns_ct)):
            part = (node.get("PartName") or "").replace("\\", "/")
            if part.lower() == CALC_CHAIN_PART.lower():
                ct_root.remove(node)
                removed = True
        if removed:
            _xml_write_tree(
                ct_tree,
                ct_path,
                default_namespace=CONTENT_TYPES_NS,
                namespace_map=ct_nsmap,
            )
    _xml_write_tree(tree, p, default_namespace=workbook_nsmap.get("") if workbook_nsmap else S_NS, namespace_map=workbook_nsmap)

def _xlsx_escape_sheet_name(name: str) -> str:
    if not name:
        return ""
    if re.search(r"[\s'!]", name):
        return "'" + name.replace("'", "''") + "'"
    return name

def xlsx_update_formula_caches(xlsx_path: str, formula_cells: List[Dict]):
    if not formula_cells:
        return
    try:
        from xlcalculator import ModelCompiler, Evaluator
    except Exception:
        return

    try:
        compiler = ModelCompiler()
        model = compiler.read_and_parse_archive(xlsx_path)
        evaluator = Evaluator(model)
    except Exception:
        return

    computed: Dict[Tuple[str, str], Dict[str, Optional[str]]] = {}
    fallbacks: Dict[Tuple[str, str], Dict[str, Optional[str]]] = {}
    needs_fallback_write = False
    sheet_names_by_index: List[str] = []
    try:
        # model.cells keys look like "Sheet!A1"; derive sheet list lazily
        seen = []
        for key in model.cells.keys():
            sheet_part = key.split("!", 1)[0]
            if sheet_part not in seen:
                seen.append(sheet_part)
        sheet_names_by_index = seen
    except Exception:
        sheet_names_by_index = []

    for info in formula_cells:
        cell_ref = info.get("cell_ref")
        sheet_file = info.get("sheet_file")
        sheet_name = info.get("sheet_name")
        sheet_index = info.get("sheet_index")
        if not cell_ref or not sheet_file:
            continue
        if not sheet_name and sheet_index is not None and 0 <= sheet_index < len(sheet_names_by_index):
            sheet_name = sheet_names_by_index[sheet_index]
        if not sheet_name:
            continue
        key = (sheet_file, cell_ref)
        original_value = info.get("original_value")
        original_type = info.get("original_type")
        fallbacks[key] = {
            "value": original_value,
            "type": original_type,
        }
        if original_value is not None:
            needs_fallback_write = True
        address = f"{_xlsx_escape_sheet_name(sheet_name)}!{cell_ref}"
        try:
            value = evaluator.evaluate(address)
        except Exception:
            continue
        if hasattr(value, "value"):
            value = value.value
        formatted, type_hint = _format_formula_value(value)
        if formatted is None:
            continue
        computed[key] = {"value": formatted, "type": type_hint}

    if not computed and not needs_fallback_write:
        return

    tmpdir = tempfile.mkdtemp()
    try:
        with zipfile.ZipFile(xlsx_path, 'r') as zin:
            zin.extractall(tmpdir)
        ns = {"s": S_NS}
        updated: Dict[str, Tuple[ET.ElementTree, Dict[str, str]]] = {}
        for info in formula_cells:
            sheet_file = info.get("sheet_file")
            cell_ref = info.get("cell_ref")
            if not sheet_file or not cell_ref:
                continue
            key = (sheet_file, cell_ref)
            sheet_path = os.path.join(tmpdir, "xl", "worksheets", sheet_file)
            if not os.path.exists(sheet_path):
                continue
            if sheet_file not in updated:
                tree, nsmap = _xml_parse_tree(sheet_path)
                updated[sheet_file] = (tree, nsmap)
            tree, nsmap = updated[sheet_file]
            root = tree.getroot()
            cell = root.find(f".//s:c[@r='{cell_ref}']", ns)
            if cell is None:
                continue
            v_node = cell.find("s:v", ns)
            if key in computed:
                if v_node is None:
                    v_node = ET.SubElement(cell, f"{{{ns['s']}}}v")
                result = computed[key]
                v_node.text = result.get("value") or ""
                type_hint = result.get("type")
                if type_hint == "b":
                    cell.set("t", "b")
                elif type_hint == "str":
                    cell.set("t", "str")
                else:
                    cell.attrib.pop("t", None)
            else:
                fallback = fallbacks.get(key, {})
                original_value = fallback.get("value")
                original_type = fallback.get("type")
                if original_value is not None:
                    if v_node is None:
                        v_node = ET.SubElement(cell, f"{{{ns['s']}}}v")
                    v_node.text = original_value
                    if original_type:
                        cell.set("t", original_type)
                    else:
                        cell.attrib.pop("t", None)
        for sheet_file, (tree, nsmap) in updated.items():
            sheet_path = os.path.join(tmpdir, "xl", "worksheets", sheet_file)
            _xml_write_tree(tree, sheet_path, namespace_map=nsmap)
        with zipfile.ZipFile(xlsx_path, 'w', zipfile.ZIP_DEFLATED) as zout:
            for root_dir, _, files in os.walk(tmpdir):
                for fn in files:
                    full = os.path.join(root_dir, fn)
                    zout.write(full, os.path.relpath(full, tmpdir))
    finally:
        shutil.rmtree(tmpdir, ignore_errors=True)

def xlsx_patch_and_place(
    src_xlsx: str,
    dst_xlsx: str,
    text_map: Dict[str, str],
    image_map: Dict[str, Dict],
    loop_map: Optional[Dict[str, List[Dict[str, str]]]] = None,
):
    """
    1) XML直編集で {var} を置換（完全一致は数値化、<br>→\n）、{[img]} はセルから除去し placements に記録
    2) drawing XML を直接編集して placements に新規画像挿入（既存図形/グラフは維持）
    3) fullCalcOnLoad=1 で再計算
    """
    ns = {"s": S_NS}
    tmpdir = tempfile.mkdtemp()
    placements: List[Dict[str, object]] = []
    formula_cells: List[Dict[str, object]] = []
    sheet_drawings: Dict[str, List[Dict[str, object]]] = {}
    shared_strings_values: List[str] = []
    resolved_loops = loop_map or {}

    try:
        with zipfile.ZipFile(src_xlsx, 'r') as zin:
            zin.extractall(tmpdir)

        # sharedStrings
        sst_path = os.path.join(tmpdir, "xl", "sharedStrings.xml")
        numeric_candidates: Dict[int, Tuple[bool, Optional[float]]] = {}
        img_sst_idx: Dict[int, Tuple[str, Optional[float]]] = {}

        if os.path.exists(sst_path):
            tree, sst_nsmap = _xml_parse_tree(sst_path)
            root = tree.getroot(); idx = -1
            for si in root.findall("s:si", ns):
                idx += 1
                t_nodes = si.findall("s:t", ns)
                if t_nodes:
                    original = "".join([t.text or "" for t in t_nodes])
                else:
                    original = "".join([(r.find("s:t", ns).text or "") for r in si.findall("s:r", ns) if r.find("s:t", ns) is not None])

                # 画像タグ？
                var, size_hint = parse_image_tag(original or "")
                if var:
                    img_sst_idx[idx] = (var, size_hint)
                    for r in list(si): si.remove(r)
                    t = ET.SubElement(si, f"{{{ns['s']}}}t"); t.text = ""
                    shared_strings_values.append("")
                    continue

                # テキスト置換
                replaced = _apply_text_tokens(original, text_map)

                # 書き戻し
                for r in list(si): si.remove(r)
                t = ET.SubElement(si, f"{{{ns['s']}}}t"); t.text = replaced
                shared_strings_values.append(replaced or "")

                # 完全一致 = 数値候補
                txt_match = TXT_KEY_PATTERN.match(original or "")
                if txt_match:
                    var_name = txt_match.group("var")
                    mapped = text_map.get(var_name)
                    if mapped is not None:
                        num, _ = parse_numberlike(mapped)
                        numeric_candidates[idx] = ((num is not None), num)

            _xml_write_tree(tree, sst_path, namespace_map=sst_nsmap)

        # worksheets
        ws_dir = os.path.join(tmpdir, "xl", "worksheets")
        sheet_map = _xlsx_sheet_map(tmpdir)
        if os.path.isdir(ws_dir):
            for fn in os.listdir(ws_dir):
                if not fn.endswith(".xml"): continue
                p = os.path.join(ws_dir, fn)
                tree, sheet_nsmap = _xml_parse_tree(p)
                root = tree.getroot()

                if resolved_loops:
                    _xlsx_expand_loops(root, shared_strings_values, resolved_loops, text_map)

                sheet_name, sheet_index = sheet_map.get(fn, (None, None))
                if sheet_index is None:
                    m = re.findall(r'\d+', fn)
                    sheet_index = int(m[0]) - 1 if m else 0

                rels_path = os.path.join(tmpdir, "xl", "worksheets", "_rels", f"{fn}.rels")
                if os.path.exists(rels_path):
                    try:
                        rels_tree = ET.parse(rels_path)
                        rels_root = rels_tree.getroot()
                        for rel in rels_root.findall(f"{{{REL_NS}}}Relationship"):
                            if rel.get("Type") == f"{R_NS}/drawing":
                                target = (rel.get("Target") or "").replace('\\', '/')
                                drawing_name = os.path.basename(target)
                                if drawing_name:
                                    sheet_drawings.setdefault(drawing_name, []).append({
                                        "sheet_file": fn,
                                        "sheet_name": sheet_name,
                                        "sheet_index": sheet_index,
                                    })
                    except Exception:
                        pass

                for c in root.findall(".//s:c", ns):
                    t_attr = c.get("t")
                    v_node = c.find("s:v", ns)
                    is_node = c.find("s:is", ns)
                    f_node = c.find("s:f", ns)
                    r_attr = c.get("r") or ""

                    if f_node is not None:
                        formula_cells.append({
                            "sheet_file": fn,
                            "sheet_name": sheet_name,
                            "sheet_index": sheet_index,
                            "cell_ref": r_attr,
                            "original_value": v_node.text if v_node is not None else None,
                            "original_type": t_attr if t_attr is not None else None,
                        })

                    # 数式セルはキャッシュ値を削除し LibreOffice での再計算を確実化
                    if f_node is not None and v_node is not None:
                        try: c.remove(v_node)
                        except: pass
                        v_node = None

                    # shared string
                    if t_attr == "s" and v_node is not None and v_node.text:
                        try: sst_idx = int(v_node.text)
                        except: sst_idx = None
                        if sst_idx is not None and sst_idx in img_sst_idx:
                            # 画像座標として記録してセルは空に
                            var, size_hint = img_sst_idx[sst_idx]
                            placements.append({
                                "sheet_file": fn,
                                "sheet_name": sheet_name,
                                "sheet_index": sheet_index,
                                "cell_ref": r_attr,
                                "var": var,
                                "size_hint": size_hint,
                            })
                            c.attrib.pop("t", None)
                            c.remove(v_node)
                            continue
                        if sst_idx is not None and sst_idx in numeric_candidates:
                            is_num, num_val = numeric_candidates[sst_idx]
                            if is_num and num_val is not None:
                                c.set("t", "n")
                                v_node.text = str(num_val)

                    # inlineStr
                    if t_attr == "inlineStr" and is_node is not None:
                        t_inline = is_node.find("s:t", ns)
                        if t_inline is not None and t_inline.text is not None:
                            txt = t_inline.text
                            var, size_hint = parse_image_tag(txt or "")
                            if var:
                                placements.append({
                                    "sheet_file": fn,
                                    "sheet_name": sheet_name,
                                    "sheet_index": sheet_index,
                                    "cell_ref": r_attr,
                                    "var": var,
                                    "size_hint": size_hint,
                                })

                                c.attrib.pop("t", None)
                                try: c.remove(is_node)
                                except: pass
                                if v_node is not None:
                                    c.remove(v_node)
                                continue
                            # テキスト置換／数値化
                            tag_match = TXT_KEY_PATTERN.match(txt or "")
                            if tag_match:
                                mapped = text_map.get(tag_match.group("var"))
                                if mapped is not None:
                                    num, _ = parse_numberlike(mapped)
                                    if num is not None:
                                        c.set("t", "n")
                                        try: c.remove(is_node)
                                        except: pass
                                        if v_node is None: v_node = ET.SubElement(c, f"{{{ns['s']}}}v")
                                        v_node.text = str(num)
                                        continue
                            replaced = _apply_text_tokens(txt, text_map)
                            t_inline.text = replaced

                _xml_write_tree(tree, p, namespace_map=sheet_nsmap)

        drawings_dir = os.path.join(tmpdir, "xl", "drawings")
        if image_map:
            drawing_placeholders = _xlsx_find_drawing_placeholders(drawings_dir, sheet_drawings)
            if drawing_placeholders:
                placements.extend(drawing_placeholders)

        # 画像の配置
        if placements and image_map:
            from PIL import Image as PILImage

            media_dir = os.path.join(tmpdir, "xl", "media")
            drawings_dir = os.path.join(tmpdir, "xl", "drawings")
            drawings_rels_dir = os.path.join(drawings_dir, "_rels")
            _xlsx_ensure_dir(media_dir)
            _xlsx_ensure_dir(drawings_dir)
            _xlsx_ensure_dir(drawings_rels_dir)

            existing_media = set(os.listdir(media_dir)) if os.path.isdir(media_dir) else set()
            existing_drawings = set(os.listdir(drawings_dir)) if os.path.isdir(drawings_dir) else set()

            sheet_tree_cache: Dict[str, Tuple[ET.ElementTree, Dict[str, str]]] = {}
            sheet_rels_cache: Dict[str, Tuple[ET.ElementTree, Dict[str, str]]] = {}
            drawing_cache: Dict[str, Dict[str, object]] = {}
            used_media_exts: Set[str] = set()
            new_drawing_files: Set[str] = set()

            def _ensure_sheet_tree(sheet_file: str) -> Optional[ET.ElementTree]:
                cached = sheet_tree_cache.get(sheet_file)
                if cached is not None:
                    return cached[0]
                path = os.path.join(tmpdir, "xl", "worksheets", sheet_file)
                if not os.path.exists(path):
                    return None
                tree, nsmap = _xml_parse_tree(path)
                sheet_tree_cache[sheet_file] = (tree, nsmap)
                return tree

            def _ensure_sheet_rels(sheet_file: str) -> ET.ElementTree:
                cached = sheet_rels_cache.get(sheet_file)
                if cached is not None:
                    return cached[0]
                rels_dir = os.path.join(tmpdir, "xl", "worksheets", "_rels")
                _xlsx_ensure_dir(rels_dir)
                path = os.path.join(rels_dir, f"{sheet_file}.rels")
                if os.path.exists(path):
                    tree, nsmap = _xml_parse_tree(path)
                else:
                    root_rels = ET.Element(f"{{{REL_NS}}}Relationships")
                    tree = ET.ElementTree(root_rels)
                    nsmap = {"": REL_NS}
                sheet_rels_cache[sheet_file] = (tree, nsmap)
                return tree

            def _ensure_drawing_state(drawing_name: str) -> Optional[Dict[str, object]]:
                state = drawing_cache.get(drawing_name)
                if state is not None:
                    return state
                drawing_path = os.path.join(drawings_dir, drawing_name)
                if os.path.exists(drawing_path):
                    tree, drawing_nsmap = _xml_parse_tree(drawing_path)
                else:
                    root = ET.Element(f"{{{XDR_NS}}}wsDr")
                    tree = ET.ElementTree(root)
                    drawing_nsmap = {"": XDR_NS}
                root = tree.getroot()
                drawing_rels_path = os.path.join(drawings_rels_dir, f"{drawing_name}.rels")
                if os.path.exists(drawing_rels_path):
                    rels_tree, drawing_rels_nsmap = _xml_parse_tree(drawing_rels_path)
                else:
                    rels_root = ET.Element(f"{{{REL_NS}}}Relationships")
                    rels_tree = ET.ElementTree(rels_root)
                    drawing_rels_nsmap = {"": REL_NS}
                state = {
                    "tree": tree,
                    "root": root,
                    "nsmap": drawing_nsmap,
                    "path": drawing_path,
                    "rels_tree": rels_tree,
                    "rels_path": drawing_rels_path,
                    "rels_nsmap": drawing_rels_nsmap,
                    "max_id": _xlsx_max_docpr_id(root),
                }
                drawing_cache[drawing_name] = state
                return state

            def _next_media_name() -> str:
                idx = 1
                while True:
                    candidate = f"image{idx}.png"
                    if candidate not in existing_media:
                        existing_media.add(candidate)
                        return candidate
                    idx += 1

            for item in placements:
                var = item.get("var")
                if not var:
                    continue
                meta = image_map.get(var)
                if not meta:
                    continue

                source = item.get("source")
                sheet_file = item.get("sheet_file")
                cell_ref = item.get("cell_ref")
                size_hint = item.get("size_hint")
                drawing_name = item.get("drawing_name")

                if source == "drawing":
                    if not drawing_name:
                        continue
                else:
                    if not sheet_file or not cell_ref:
                        continue

                url = meta.get("url")
                if not url:
                    continue
                mm = meta.get("mm") or size_hint
                raw_data = _xlsx_fetch_image_bytes(url)
                if raw_data is None:
                    continue
                try:
                    img = PILImage.open(io.BytesIO(raw_data)).convert("RGBA")
                except Exception:
                    continue
                if mm:
                    target_px = mm_to_pixels(mm, dpi=96)
                    if target_px > 0 and img.size[0] > 0:
                        new_height = int(round(img.size[1] * (target_px / img.size[0])))
                        if new_height <= 0:
                            new_height = 1
                        img = img.resize((target_px, new_height), PILImage.LANCZOS)
                if img.size[0] <= 0 or img.size[1] <= 0:
                    continue
                buffer = io.BytesIO()
                img.save(buffer, format="PNG")
                png_bytes = buffer.getvalue()
                buffer.close()

                if source == "drawing":
                    state = _ensure_drawing_state(drawing_name)
                    if not state:
                        continue

                    root = state["root"]
                    anchors = list(root)
                    anchor_index = item.get("anchor_index")
                    if anchor_index is None or anchor_index >= len(anchors):
                        continue
                    anchor_el = anchors[anchor_index]
                    sp_el = anchor_el.find(f"{{{XDR_NS}}}sp")
                    if sp_el is None:
                        continue

                    current_max = int(state.get("max_id", 0))
                    docpr_id_val = item.get("docpr_id")
                    try:
                        docpr_int = int(docpr_id_val)
                    except (TypeError, ValueError):
                        docpr_int = None
                    if docpr_int is None:
                        docpr_int = current_max + 1
                    state["max_id"] = max(current_max, docpr_int)

                    shape_name = item.get("shape_name") or f"Picture {docpr_int}"

                    insert_pos = None
                    for child_idx, child in enumerate(list(anchor_el)):
                        if child.tag == f"{{{XDR_NS}}}sp":
                            insert_pos = child_idx
                            anchor_el.remove(child)
                            break

                    image_name = _next_media_name()
                    with open(os.path.join(media_dir, image_name), "wb") as f:
                        f.write(png_bytes)
                    ext = os.path.splitext(image_name)[1].lstrip(".").lower()
                    if ext:
                        used_media_exts.add(ext)

                    rels_tree = state["rels_tree"]
                    rels_root_drawing = rels_tree.getroot()
                    img_rid = _xlsx_next_rel_id(rels_root_drawing)
                    rel = ET.SubElement(rels_root_drawing, f"{{{REL_NS}}}Relationship")
                    rel.set("Id", img_rid)
                    rel.set("Type", f"{R_NS}/image")
                    rel.set("Target", f"../media/{image_name}")

                    pic = ET.Element(f"{{{XDR_NS}}}pic")
                    nv_pic = ET.SubElement(pic, f"{{{XDR_NS}}}nvPicPr")
                    c_nv_pr = ET.SubElement(nv_pic, f"{{{XDR_NS}}}cNvPr")
                    c_nv_pr.set("id", str(docpr_int))
                    c_nv_pr.set("name", shape_name)
                    c_nv_pic_pr = ET.SubElement(nv_pic, f"{{{XDR_NS}}}cNvPicPr")
                    pic_locks = ET.SubElement(c_nv_pic_pr, f"{{{A_NS}}}picLocks")
                    pic_locks.set("noChangeAspect", "1")
                    pic_locks.set("noChangeArrowheads", "1")

                    blip_fill = ET.SubElement(pic, f"{{{XDR_NS}}}blipFill")
                    blip = ET.SubElement(blip_fill, f"{{{A_NS}}}blip")
                    blip.set(f"{{{R_NS}}}embed", img_rid)
                    stretch = ET.SubElement(blip_fill, f"{{{A_NS}}}stretch")
                    ET.SubElement(stretch, f"{{{A_NS}}}fillRect")

                    sp_pr = ET.SubElement(pic, f"{{{XDR_NS}}}spPr")
                    xfrm = ET.SubElement(sp_pr, f"{{{A_NS}}}xfrm")
                    off = ET.SubElement(xfrm, f"{{{A_NS}}}off")
                    off.set("x", item.get("off_x") or "0")
                    off.set("y", item.get("off_y") or "0")

                    if mm:
                        cx_val = max(1, int(round(img.size[0] * EMU_PER_PIXEL)))
                        cy_val = max(1, int(round(img.size[1] * EMU_PER_PIXEL)))
                    else:
                        cx_val = cy_val = None
                        try:
                            if item.get("cx"):
                                cx_val = max(1, int(item.get("cx")))
                            if item.get("cy"):
                                cy_val = max(1, int(item.get("cy")))
                        except (TypeError, ValueError):
                            cx_val = cy_val = None
                        if cx_val is None or cy_val is None:
                            cx_val = max(1, int(round(img.size[0] * EMU_PER_PIXEL)))
                            cy_val = max(1, int(round(img.size[1] * EMU_PER_PIXEL)))

                    ext = ET.SubElement(xfrm, f"{{{A_NS}}}ext")
                    ext.set("cx", str(cx_val))
                    ext.set("cy", str(cy_val))
                    _xlsx_set_anchor_size(anchor_el, cx_val, cy_val)
                    prst = ET.SubElement(sp_pr, f"{{{A_NS}}}prstGeom")
                    prst.set("prst", "rect")
                    ET.SubElement(prst, f"{{{A_NS}}}avLst")

                    if insert_pos is None:
                        anchor_el.append(pic)
                    else:
                        anchor_el.insert(insert_pos, pic)
                else:
                    col_idx, row_idx = _xlsx_cell_to_coords(cell_ref)
                    if col_idx is None or row_idx is None:
                        continue

                    sheet_tree = _ensure_sheet_tree(sheet_file)
                    if sheet_tree is None:
                        continue
                    sheet_root = sheet_tree.getroot()

                    sheet_rels_tree = _ensure_sheet_rels(sheet_file)
                    rels_root = sheet_rels_tree.getroot()

                    drawing_rel = None
                    for rel in rels_root.findall(f"{{{REL_NS}}}Relationship"):
                        if rel.get("Type") == f"{R_NS}/drawing":
                            drawing_rel = rel
                            break

                    target_drawing_name = None
                    drawing_rel_id = None
                    if drawing_rel is None:
                        drawing_rel_id = _xlsx_next_rel_id(rels_root)
                        next_idx = 1
                        while True:
                            candidate = f"drawing{next_idx}.xml"
                            if candidate not in existing_drawings:
                                target_drawing_name = candidate
                                existing_drawings.add(candidate)
                                break
                            next_idx += 1
                        drawing_rel = ET.SubElement(rels_root, f"{{{REL_NS}}}Relationship")
                        drawing_rel.set("Id", drawing_rel_id)
                        drawing_rel.set("Type", f"{R_NS}/drawing")
                        drawing_rel.set("Target", f"../drawings/{target_drawing_name}")
                        drawing_el = ET.SubElement(sheet_root, f"{{{S_NS}}}drawing")
                        drawing_el.set(f"{{{R_NS}}}id", drawing_rel_id)
                        new_drawing_files.add(target_drawing_name)

                    else:
                        target_drawing_name = os.path.basename(drawing_rel.get("Target", ""))
                        drawing_rel_id = drawing_rel.get("Id")

                    if not target_drawing_name:
                        continue

                    state = _ensure_drawing_state(target_drawing_name)
                    if not state:
                        continue

                    image_name = _next_media_name()
                    with open(os.path.join(media_dir, image_name), "wb") as f:
                        f.write(png_bytes)
                    ext = os.path.splitext(image_name)[1].lstrip(".").lower()
                    if ext:
                        used_media_exts.add(ext)

                    rels_tree = state["rels_tree"]
                    rels_root_drawing = rels_tree.getroot()
                    img_rid = _xlsx_next_rel_id(rels_root_drawing)
                    rel = ET.SubElement(rels_root_drawing, f"{{{REL_NS}}}Relationship")
                    rel.set("Id", img_rid)
                    rel.set("Type", f"{R_NS}/image")
                    rel.set("Target", f"../media/{image_name}")

                    root = state["root"]
                    state["max_id"] = int(state.get("max_id", 0)) + 1
                    docpr_id = state["max_id"]

                    anchor = ET.SubElement(root, f"{{{XDR_NS}}}oneCellAnchor")
                    from_el = ET.SubElement(anchor, f"{{{XDR_NS}}}from")
                    ET.SubElement(from_el, f"{{{XDR_NS}}}col").text = str(col_idx)
                    ET.SubElement(from_el, f"{{{XDR_NS}}}colOff").text = "0"
                    ET.SubElement(from_el, f"{{{XDR_NS}}}row").text = str(row_idx)
                    ET.SubElement(from_el, f"{{{XDR_NS}}}rowOff").text = "0"

                    cx = max(1, int(round(img.size[0] * EMU_PER_PIXEL)))
                    cy = max(1, int(round(img.size[1] * EMU_PER_PIXEL)))

                    ET.SubElement(anchor, f"{{{XDR_NS}}}ext", {"cx": str(cx), "cy": str(cy)})
                    pic = ET.SubElement(anchor, f"{{{XDR_NS}}}pic")
                    nv_pic = ET.SubElement(pic, f"{{{XDR_NS}}}nvPicPr")
                    c_nv_pr = ET.SubElement(nv_pic, f"{{{XDR_NS}}}cNvPr")
                    c_nv_pr.set("id", str(docpr_id))
                    c_nv_pr.set("name", f"Picture {docpr_id}")
                    c_nv_pic_pr = ET.SubElement(nv_pic, f"{{{XDR_NS}}}cNvPicPr")
                    pic_locks = ET.SubElement(c_nv_pic_pr, f"{{{A_NS}}}picLocks")
                    pic_locks.set("noChangeAspect", "1")
                    pic_locks.set("noChangeArrowheads", "1")

                    blip_fill = ET.SubElement(pic, f"{{{XDR_NS}}}blipFill")
                    blip = ET.SubElement(blip_fill, f"{{{A_NS}}}blip")
                    blip.set(f"{{{R_NS}}}embed", img_rid)
                    stretch = ET.SubElement(blip_fill, f"{{{A_NS}}}stretch")
                    ET.SubElement(stretch, f"{{{A_NS}}}fillRect")

                    sp_pr = ET.SubElement(pic, f"{{{XDR_NS}}}spPr")
                    xfrm = ET.SubElement(sp_pr, f"{{{A_NS}}}xfrm")
                    off = ET.SubElement(xfrm, f"{{{A_NS}}}off")
                    off.set("x", "0")
                    off.set("y", "0")
                    ext = ET.SubElement(xfrm, f"{{{A_NS}}}ext")
                    ext.set("cx", str(cx))
                    ext.set("cy", str(cy))
                    _xlsx_set_anchor_size(anchor, cx, cy)

                    prst = ET.SubElement(sp_pr, f"{{{A_NS}}}prstGeom")
                    prst.set("prst", "rect")
                    ET.SubElement(prst, f"{{{A_NS}}}avLst")

                    ET.SubElement(anchor, f"{{{XDR_NS}}}clientData")

            _xlsx_update_content_types(tmpdir, used_media_exts, new_drawing_files)

            for sheet_file, (tree, nsmap) in sheet_tree_cache.items():
                path = os.path.join(tmpdir, "xl", "worksheets", sheet_file)
                _xml_write_tree(tree, path, namespace_map=nsmap)
            for sheet_file, (tree, nsmap) in sheet_rels_cache.items():
                rels_dir = os.path.join(tmpdir, "xl", "worksheets", "_rels")
                _xlsx_ensure_dir(rels_dir)
                path = os.path.join(rels_dir, f"{sheet_file}.rels")
                default_ns = nsmap.get("") if nsmap else REL_NS
                _xml_write_tree(tree, path, default_namespace=default_ns, namespace_map=nsmap)
            for drawing_name, state in drawing_cache.items():
                tree = state["tree"]
                rels_tree = state["rels_tree"]
                path = state["path"]
                rels_path = state["rels_path"]
                tree_nsmap = state.get("nsmap") or {"": XDR_NS}
                _xml_write_tree(tree, path, namespace_map=tree_nsmap)
                _xlsx_ensure_dir(os.path.dirname(rels_path))
                rels_nsmap = state.get("rels_nsmap") or {"": REL_NS}
                default_rels_ns = rels_nsmap.get("") if rels_nsmap else REL_NS
                _xml_write_tree(
                    rels_tree,
                    rels_path,
                    default_namespace=default_rels_ns,
                    namespace_map=rels_nsmap,
                )

        # 再計算フラグ
        xlsx_force_full_recalc(tmpdir)

        # 再パック
        with zipfile.ZipFile(dst_xlsx, 'w', zipfile.ZIP_DEFLATED) as zout:
            for root, _, files in os.walk(tmpdir):
                for fn in files:
                    full = os.path.join(root, fn)
                    zout.write(full, os.path.relpath(full, tmpdir))
    finally:
        shutil.rmtree(tmpdir, ignore_errors=True)

    xlsx_update_formula_caches(dst_xlsx, formula_cells)

# ------------ PDF / JPEG ------------
def libreoffice_to_pdf(input_path: str, out_dir: str) -> str:
    if not os.path.isdir(out_dir): os.makedirs(out_dir, exist_ok=True)
    run([
        "soffice", "--headless", "--nologo", "--nodefault", "--nolockcheck", "--norestore",
        "--convert-to", "pdf", "--outdir", out_dir, input_path
    ])
    base = os.path.splitext(os.path.basename(input_path))[0]
    pdf_path = os.path.join(out_dir, f"{base}.pdf")
    if not os.path.exists(pdf_path):
        for fn in os.listdir(out_dir):
            if fn.lower().endswith(".pdf"):
                pdf_path = os.path.join(out_dir, fn); break
    if not os.path.exists(pdf_path): raise RuntimeError("PDF not produced by LibreOffice.")
    return pdf_path

def pdf_to_jpegs(pdf_path: str, dpi: int, pages: List[int]) -> List[Tuple[int, bytes]]:
    out: List[Tuple[int, bytes]] = []
    for p in pages:
        prefix = f"{pdf_path}-p{p}"
        run(["pdftoppm", "-jpeg", "-r", str(dpi), "-f", str(p), "-l", str(p), pdf_path, prefix])
        jpg = f"{prefix}-1.jpg"
        if not os.path.exists(jpg):
            alt = f"{prefix}.jpg"
            jpg = alt if os.path.exists(alt) else jpg
        if not os.path.exists(jpg):
            for fn in os.listdir(os.path.dirname(pdf_path)):
                if fn.startswith(os.path.basename(prefix)) and fn.lower().endswith(".jpg"):
                    jpg = os.path.join(os.path.dirname(pdf_path), fn); break
        if not os.path.exists(jpg): raise RuntimeError(f"Failed to create JPEG page {p}")
        with open(jpg, "rb") as f: out.append((p, f.read()))
        try: os.remove(jpg)
        except: pass
    return out

# ------------ API ------------
@app.get("/healthz")
def healthz():
    # Cloud Run 起動判定用：即応答
    return {"ok": True}

def _guess_office_ext_from_mime(mime: str) -> Optional[str]:
    if not mime:
        return None
    mime = mime.split(";", 1)[0].strip().lower()
    mapping = {
        "application/vnd.openxmlformats-officedocument.wordprocessingml.document": ".docx",
        "application/vnd.ms-word.document.macroenabled.12": ".docm",
        "application/vnd.openxmlformats-officedocument.spreadsheetml.sheet": ".xlsx",
        "application/vnd.ms-excel.sheet.macroenabled.12": ".xlsm",
    }
    ext = mapping.get(mime)
    if ext in {".docm", ".xlsm"}:
        return ".docx" if ext == ".docm" else ".xlsx"
    return ext


def _sniff_office_extension(data: Optional[bytes]) -> Optional[str]:
    if not data:
        return None
    try:
        with zipfile.ZipFile(io.BytesIO(data)) as zf:
            names = zf.namelist()
    except zipfile.BadZipFile:
        return None
    for prefix, ext in (("word/", ".docx"), ("xl/", ".xlsx")):
        if any(name.startswith(prefix) for name in names):
            return ext
    return None


def _load_template_from_data_string(text: str) -> Tuple[Optional[bytes], Optional[str]]:
    value = (text or "").strip()
    if not value:
        return None, None
    if value.startswith("data:"):
        header, _, payload = value.partition(",")
        if not payload:
            return None, None
        mime = ""
        if header.startswith("data:"):
            mime = header[5:]
            if ";" in mime:
                mime = mime.split(";", 1)[0]
        if ";base64" in header:
            data = _decode_base64_payload(payload)
        else:
            data = urllib.parse.unquote_to_bytes(payload)
        return data, _guess_office_ext_from_mime(mime)
    if value.startswith("base64:"):
        _, _, payload = value.partition(":")
        return _decode_base64_payload(payload), None
    if value.startswith("base64,"):
        return _decode_base64_payload(value[7:]), None
    return None, None


def _download_template_from_url(url: str) -> Tuple[Optional[bytes], Optional[str]]:
    source = (url or "").strip()
    if not source:
        return None, None
    try:
        resp = requests.get(source, timeout=30)
        resp.raise_for_status()
    except Exception:
        return None, None
    data = resp.content
    mime = resp.headers.get("Content-Type", "")
    ext = _guess_office_ext_from_mime(mime)
    if not ext:
        path = urllib.parse.urlparse(source).path
        ext = file_ext_lower(path)
    return data, ext


@app.post("/merge")
async def merge(
    file: Optional[UploadFile] = File(None),
    mapping_text: str = Form(""),
    filename: str = Form("document"),
    jpeg_dpi: int = Form(150),
    jpeg_pages: str = Form("1"),
    return_pdf: bool = Form(True),
    return_jpegs: bool = Form(True),
    return_document: bool = Form(True),
    file_data_uri: str = Form(""),
    file_url: str = Form(""),
    x_auth_id: Optional[str] = Header(None, alias="X-Auth-Id"),
    authorization: Optional[str] = Header(None),
):
    from pypdf import PdfReader  # lazy import

    try:
        auth_id = x_auth_id or ""
        if not auth_id and authorization:
            auth_id = authorization.strip()
            if auth_id.lower().startswith("bearer "):
                auth_id = auth_id[7:].strip()

        if not auth_id:
            return err("missing auth_id", status=401)

        if not validate_auth_id(auth_id):
            return err("invalid auth_id", status=401)

        template_bytes: Optional[bytes] = None
        ext = ""
        if file is not None:
            template_bytes = await file.read()
            ext = file_ext_lower(file.filename or "")

        if (template_bytes is None or not template_bytes) and file_data_uri:
            template_bytes, inferred_ext = _load_template_from_data_string(file_data_uri)
            if inferred_ext and not ext:
                ext = inferred_ext

        if (template_bytes is None or not template_bytes) and file_url:
            template_bytes, inferred_ext = _download_template_from_url(file_url)
            if inferred_ext and not ext:
                ext = inferred_ext

        if not template_bytes:
            return err("file must be provided via upload, data URI, or URL", 400)

        sniffed_ext = _sniff_office_extension(template_bytes)
        if sniffed_ext and ext not in {".docx", ".xlsx"}:
            ext = sniffed_ext
        if not ext:
            ext = sniffed_ext or ""

        if ext not in {".docx", ".xlsx"}:
            return err("file must be .docx or .xlsx", 400)

        text_map, image_map, loop_map = parse_mapping_text(mapping_text or "")

        with tempfile.TemporaryDirectory() as td:
            src = os.path.join(td, f"src{ext}")
            with open(src, "wb") as f:
                f.write(template_bytes)

            rendered = os.path.join(td, f"rendered{ext}")
            if ext == ".docx":
                docx_render(src, rendered, text_map, image_map, loop_map)
            else:
                xlsx_patch_and_place(src, rendered, text_map, image_map, loop_map)

            pdf_bytes: Optional[bytes] = None
            pdf_path: Optional[str] = None
            total_pages: Optional[int] = None

            if return_pdf or return_jpegs:
                pdf_dir = os.path.join(td, "pdf")
                pdf_path = libreoffice_to_pdf(rendered, pdf_dir)
                with open(pdf_path, "rb") as f:
                    pdf_bytes = f.read()
                total_pages = len(PdfReader(io.BytesIO(pdf_bytes)).pages)

            selected: List[int] = []
            jpgs: List[Tuple[int, bytes]] = []
            if return_jpegs:
                if total_pages is None or pdf_path is None or pdf_bytes is None:
                    raise RuntimeError("JPEG output requested but PDF generation failed")
                selected = parse_pages_arg(jpeg_pages, total_pages)
                jpgs = pdf_to_jpegs(pdf_path, jpeg_dpi, selected)

            response: Dict[str, object] = {}

            base_filename = (filename or "document").strip().rstrip(".")
            if not base_filename:
                base_filename = "document"

            if return_pdf:
                if pdf_bytes is None:
                    raise RuntimeError("PDF output requested but PDF generation failed")
                response["file_name"] = base_filename + ".pdf"
                response["pdf_data_uri"] = data_uri("application/pdf", pdf_bytes)
                if total_pages is not None:
                    response["total_pdf_pages"] = total_pages

            if return_jpegs:
                response["jpeg_dpi"] = jpeg_dpi
                response["jpeg_pages"] = selected
                response["jpeg_data_uris"] = [
                    {"page": p, "data_uri": data_uri("image/jpeg", b)}
                    for p, b in jpgs
                ]
                if total_pages is not None:
                    response["total_pdf_pages"] = total_pages

            if return_document:
                with open(rendered, "rb") as f:
                    doc_bytes = f.read()
                mime = DOC_MIME_MAP.get(ext, "application/octet-stream")
                response["document_file_name"] = base_filename + ext
                response["document_data_uri"] = data_uri(mime, doc_bytes)

            if not response:
                response["message"] = "No outputs requested"

            return ok(response)
    except Exception as e:
        # 500 ではなく 400 を返す（Bubble 側で原因が見える）
        return err(str(e), 400)

if __name__ == "__main__":
    import uvicorn
    port = int(os.environ.get("PORT", "8080"))
    uvicorn.run("main:app", host="0.0.0.0", port=port, workers=1, lifespan="off")<|MERGE_RESOLUTION|>--- conflicted
+++ resolved
@@ -1289,11 +1289,7 @@
             for entry_idx, entry in enumerate(entries):
                 for tmpl in template_bases:
                     clone = copy.deepcopy(tmpl)
-<<<<<<< HEAD
                     for cell in list(clone.findall("s:c", ns)):
-=======
-                    for cell in clone.findall("s:c", ns):
->>>>>>> e3c75c96
                         original_text = _xlsx_cell_text(cell, ns, shared_strings)
                         if original_text is None:
                             continue
